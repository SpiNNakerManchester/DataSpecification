"""
<<<<<<< HEAD
This file is no longer actively used.

It has been kept purely as it is used for its relative path.
Easiest way to find sibling file data_specification_executor.aplx

"""
=======
    Empty file to help FrontEndCommonMachineExecuteDataSpecification find
    data_specification/data_spec_sender/data_specification_executor.aplx

"""


def location():
    return __file__
>>>>>>> a5ccfc68
<|MERGE_RESOLUTION|>--- conflicted
+++ resolved
@@ -1,12 +1,4 @@
 """
-<<<<<<< HEAD
-This file is no longer actively used.
-
-It has been kept purely as it is used for its relative path.
-Easiest way to find sibling file data_specification_executor.aplx
-
-"""
-=======
     Empty file to help FrontEndCommonMachineExecuteDataSpecification find
     data_specification/data_spec_sender/data_specification_executor.aplx
 
@@ -14,5 +6,4 @@
 
 
 def location():
-    return __file__
->>>>>>> a5ccfc68
+    return __file__