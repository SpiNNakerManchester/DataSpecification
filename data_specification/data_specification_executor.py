import logging
import struct
<<<<<<< HEAD
import functools
=======
import numpy
>>>>>>> 8c00a65d
from six import raise_from
from .data_specification_executor_functions import (
    DataSpecificationExecutorFunctions)
from .constants import (
<<<<<<< HEAD
    APPDATA_MAGIC_NUM, DSE_VERSION, END_SPEC_EXECUTOR, MAX_MEM_REGIONS,
    APP_PTR_TABLE_BYTE_SIZE, APP_PTR_TABLE_HEADER_BYTE_SIZE)
=======
    APPDATA_MAGIC_NUM, DSE_VERSION, END_SPEC_EXECUTOR,
    MAX_MEM_REGIONS, APP_PTR_TABLE_BYTE_SIZE, APP_PTR_TABLE_HEADER_BYTE_SIZE)
>>>>>>> 8c00a65d
from .enums import Commands
from .exceptions import DataSpecificationException

logger = logging.getLogger(__name__)
_ONE_WORD = struct.Struct("<I")


class DataSpecificationExecutor(object):
    """ Used to execute a SpiNNaker data specification language file to\
        produce a memory image
    """

    __slots__ = [
        # The object to read the specification language file
        "spec_reader",
<<<<<<< HEAD
        # The executor functions
        "dsef"]
=======

        # The executer functions
        "dsef"
    ]
>>>>>>> 8c00a65d

    def __init__(self, spec_reader, memory_space):
        """
        :param spec_reader: \
            The object to read the specification language file from
        :type spec_reader:\
            :py:class:`~spinn_storage_handlers.abstract_classes.AbstractDataReader`
        :param memory_space: memory available on the destination architecture
        :type memory_space: int
        :raise spinn_storage_handlers.exceptions.DataReadException:\
            If a read from external storage fails
        :raise spinn_storage_handlers.exceptions.DataWriteException:\
            If a write to external storage fails
        """
        self.spec_reader = spec_reader
        self.dsef = DataSpecificationExecutorFunctions(
            self.spec_reader, memory_space)
<<<<<<< HEAD

    def __operation_func(self, cmd, index):
        """ Decode the command and select an implementation of the command.
        """
        try:
            opcode = (cmd >> 20) & 0xFF
            # noinspection PyArgumentList
            # pylint: disable=no-value-for-parameter
            return functools.partial(Commands(opcode).exec_function, self.dsef)
        except (ValueError, TypeError) as e:
            logger.debug("problem decoding opcode %d at index %d",
                         cmd, index, exc_info=True)
            raise_from(DataSpecificationException(
                "Invalid command 0x{0:X} while reading file {1:s}".format(
                    cmd, self.spec_reader.filename)), e)
=======
>>>>>>> 8c00a65d

    def execute(self):
        """ Executes the specification

        :return: Nothing
        :raise spinn_storage_handlers.exceptions.DataReadException:\
            If a read from external storage fails
        :raise spinn_storage_handlers.exceptions.DataWriteException:\
            If a write to external storage fails
        :raise data_specification.exceptions.DataSpecificationException:\
            If there is an error when executing the specification
        :raise data_specification.exceptions.TablePointerOutOfMemory:\
            If the table pointer generated as data header exceeds the size of\
            the available memory
        """
        index = 0
        instruction_spec = self.spec_reader.read(4)
        while instruction_spec:
            # process the received command
            cmd = _ONE_WORD.unpack(instruction_spec)[0]
            operation_fn = self.__operation_func(cmd, index)
            if operation_fn(cmd) == END_SPEC_EXECUTOR:
                break
            instruction_spec = self.spec_reader.read(4)
            index += 4

    def get_region(self, region_id):
        """ Get a region with a given ID

        :param region_id: The ID of the region to get
        :type region_id: int
        :return: The region, or None if the region was not allocated
        :rtype: :py:class:`MemoryRegion`
        """
        return self.dsef.mem_regions[region_id]

    def get_header(self):
        """ Get the header of the data as a numpy array
        """
        return numpy.array([APPDATA_MAGIC_NUM, DSE_VERSION], dtype="<u4")

    def get_pointer_table(self, start_address):
        """ Get the pointer table as a numpy array

        :param start_address: The base address of the data to be written
        :rtype: numpy.array
        """
        pointer_table = numpy.zeros(MAX_MEM_REGIONS, dtype="<u4")
        pointer_table_size = MAX_MEM_REGIONS * 4
        next_free_offset = pointer_table_size + APP_PTR_TABLE_HEADER_BYTE_SIZE

        for i, region in enumerate(self.dsef.mem_regions):
            if region is not None:
                pointer_table[i] = next_free_offset + start_address
                next_free_offset += region.allocated_size
            else:
                pointer_table[i] = 0
        return pointer_table

    def get_constructed_data_size(self):
        """ Return the size of the data that will be written to memory

        :return: size of the data that will be written to memory
        :rtype: int
        """
        return APP_PTR_TABLE_BYTE_SIZE + sum(
            region.allocated_size
            for region in self.dsef.mem_regions if region is not None)<|MERGE_RESOLUTION|>--- conflicted
+++ resolved
@@ -1,21 +1,13 @@
 import logging
 import struct
-<<<<<<< HEAD
 import functools
-=======
 import numpy
->>>>>>> 8c00a65d
 from six import raise_from
 from .data_specification_executor_functions import (
     DataSpecificationExecutorFunctions)
 from .constants import (
-<<<<<<< HEAD
-    APPDATA_MAGIC_NUM, DSE_VERSION, END_SPEC_EXECUTOR, MAX_MEM_REGIONS,
-    APP_PTR_TABLE_BYTE_SIZE, APP_PTR_TABLE_HEADER_BYTE_SIZE)
-=======
     APPDATA_MAGIC_NUM, DSE_VERSION, END_SPEC_EXECUTOR,
     MAX_MEM_REGIONS, APP_PTR_TABLE_BYTE_SIZE, APP_PTR_TABLE_HEADER_BYTE_SIZE)
->>>>>>> 8c00a65d
 from .enums import Commands
 from .exceptions import DataSpecificationException
 
@@ -31,15 +23,10 @@
     __slots__ = [
         # The object to read the specification language file
         "spec_reader",
-<<<<<<< HEAD
-        # The executor functions
-        "dsef"]
-=======
 
         # The executer functions
         "dsef"
     ]
->>>>>>> 8c00a65d
 
     def __init__(self, spec_reader, memory_space):
         """
@@ -57,7 +44,6 @@
         self.spec_reader = spec_reader
         self.dsef = DataSpecificationExecutorFunctions(
             self.spec_reader, memory_space)
-<<<<<<< HEAD
 
     def __operation_func(self, cmd, index):
         """ Decode the command and select an implementation of the command.
@@ -73,8 +59,6 @@
             raise_from(DataSpecificationException(
                 "Invalid command 0x{0:X} while reading file {1:s}".format(
                     cmd, self.spec_reader.filename)), e)
-=======
->>>>>>> 8c00a65d
 
     def execute(self):
         """ Executes the specification
