--- conflicted
+++ resolved
@@ -2,14 +2,6 @@
 import numpy
 import struct
 
-<<<<<<< HEAD
-from .constants import DSE_VERSION, END_SPEC_EXECUTOR, MAX_MEM_REGIONS, \
-    APPDATA_MAGIC_NUM, APP_PTR_TABLE_HEADER_BYTE_SIZE, APP_PTR_TABLE_BYTE_SIZE
-from .data_specification_executor_functions \
-    import DataSpecificationExecutorFunctions as Dsef
-from .enums import Commands
-from .exceptions import DataSpecificationException
-=======
 from .data_specification_executor_functions \
     import DataSpecificationExecutorFunctions as Dsef
 from .constants import APPDATA_MAGIC_NUM, DSE_VERSION, END_SPEC_EXECUTOR, \
@@ -18,7 +10,6 @@
 from .exceptions import DataSpecificationException
 
 logger = logging.getLogger(__name__)
->>>>>>> 6b1841d6
 
 
 class DataSpecificationExecutor(object):
@@ -78,19 +69,9 @@
             try:
                 # noinspection PyArgumentList
                 return_value = Commands(opcode).exec_function(self.dsef, cmd)
-<<<<<<< HEAD
-            except ValueError:
-                traceback.print_exc()
-                raise DataSpecificationException(
-                    "Invalid command 0x{0:X} while reading file {1:s}".format(
-                        cmd, self.spec_reader.filename))
-            except TypeError:
-                traceback.print_exc()
-=======
             except (ValueError, TypeError):
                 logger.debug("problem decoding opcode %d at index %d",
                              cmd, index, exc_info=True)
->>>>>>> 6b1841d6
                 raise DataSpecificationException(
                     "Invalid command 0x{0:X} while reading file {1:s}".format(
                         cmd, self.spec_reader.filename))
