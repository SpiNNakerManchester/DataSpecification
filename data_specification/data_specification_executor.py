--- conflicted
+++ resolved
@@ -22,11 +22,8 @@
     __slots__ = [
         # The object to read the specification language file
         "spec_reader",
-
-        # The executer functions
-        "dsef"
-
-    ]
+        # The executor functions
+        "dsef"]
 
     def __init__(self, spec_reader, memory_space):
         """
@@ -60,25 +57,16 @@
     def execute(self):
         """ Executes the specification
 
-<<<<<<< HEAD
         :return: None
-=======
-        :return: The number of bytes used by the image and the number of\
-            bytes written by the image
-        :rtype: int
->>>>>>> f1abd78d
         :raise spinn_storage_handlers.exceptions.DataReadException:\
             If a read from external storage fails
         :raise spinn_storage_handlers.exceptions.DataWriteException:\
             If a write to external storage fails
         :raise data_specification.exceptions.DataSpecificationException:\
             If there is an error when executing the specification
-<<<<<<< HEAD
-=======
         :raise data_specification.exceptions.TablePointerOutOfMemory:\
             If the table pointer generated as data header exceeds the size of\
             the available memory
->>>>>>> f1abd78d
         """
         index = 0
         instruction_spec = self.spec_reader.read(4)
@@ -114,13 +102,8 @@
         pointer_table_size = MAX_MEM_REGIONS * 4
         next_free_offset = pointer_table_size + APP_PTR_TABLE_HEADER_BYTE_SIZE
 
-<<<<<<< HEAD
         for i, region in enumerate(self.dsef.mem_regions):
             if region is not None:
-=======
-        for i, memory_region in enumerate(self.dsef.mem_regions):
-            if memory_region is not None:
->>>>>>> f1abd78d
                 pointer_table[i] = next_free_offset + start_address
                 next_free_offset += region.allocated_size
             else:
@@ -134,11 +117,5 @@
         :rtype: unsigned int
         """
         return APP_PTR_TABLE_BYTE_SIZE + sum(
-<<<<<<< HEAD
             region.allocated_size
-            for region in self.dsef.mem_regions if region is not None)
-=======
-            memory_region.allocated_size
-            for memory_region in self.dsef.mem_regions
-            if memory_region is not None)
->>>>>>> f1abd78d
+            for region in self.dsef.mem_regions if region is not None)