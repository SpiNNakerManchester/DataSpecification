--- conflicted
+++ resolved
@@ -1,6 +1,7 @@
 import logging
 import numpy
 import struct
+import functools
 
 from .data_specification_executor_functions \
     import DataSpecificationExecutorFunctions as ExecutorFuncs
@@ -43,12 +44,23 @@
         self.spec_reader = spec_reader
         self.dsef = ExecutorFuncs(self.spec_reader, memory_space)
 
+    def __operation_func(self, cmd, index):
+        try:
+            opcode = (cmd >> 20) & 0xFF
+            # noinspection PyArgumentList
+            # pylint: disable=no-value-for-parameter
+            return functools.partial(Commands(opcode).exec_function, self.dsef)
+        except (ValueError, TypeError):
+            logger.debug("problem decoding opcode %d at index %d",
+                         cmd, index, exc_info=True)
+            raise DataSpecificationException(
+                "Invalid command 0x{0:X} while reading file {1:s}".format(
+                    cmd, self.spec_reader.filename))
+
     def execute(self):
         """ Executes the specification
 
-        :return: The number of bytes used by the image and the number of \
-            bytes written by the image
-        :rtype: int
+        :return: None
         :raise spinn_storage_handlers.exceptions.DataReadException:\
             If a read from external storage fails
         :raise spinn_storage_handlers.exceptions.DataWriteException:\
@@ -57,31 +69,14 @@
             If there is an error when executing the specification
         """
         index = 0
-<<<<<<< HEAD
-        return_value = END_SPEC_EXECUTOR + 1
-        while return_value != END_SPEC_EXECUTOR:
-            instruction_spec = self.spec_reader.read(4)
-            if len(instruction_spec) == 0:
-                break
-=======
         instruction_spec = self.spec_reader.read(4)
         while instruction_spec:
->>>>>>> a06da8af
             # process the received command
             cmd = _ONE_WORD.unpack(instruction_spec)[0]
-
-            opcode = (cmd >> 20) & 0xFF
-
-            try:
-                # noinspection PyArgumentList
-                # pylint: disable=no-value-for-parameter
-                return_value = Commands(opcode).exec_function(self.dsef, cmd)
-            except (ValueError, TypeError):
-                logger.debug("problem decoding opcode %d at index %d",
-                             cmd, index, exc_info=True)
-                raise DataSpecificationException(
-                    "Invalid command 0x{0:X} while reading file {1:s}".format(
-                        cmd, self.spec_reader.filename))
+            operation_fn = self.__operation_func(cmd, index)
+            if operation_fn(cmd) == END_SPEC_EXECUTOR:
+                break
+            instruction_spec = self.spec_reader.read(4)
             index += 4
 
     def get_region(self, region_id):
