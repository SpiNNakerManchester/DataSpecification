--- conflicted
+++ resolved
@@ -1,9 +1,8 @@
 import struct
-<<<<<<< HEAD
-
+
+from .abstract_executor_functions import AbstractExecutorFunctions
 from .memory_region import MemoryRegion
 from .memory_region_collection import MemoryRegionCollection
-=======
 from .constants import \
     END_SPEC_EXECUTOR, LEN2, LEN3, MAX_MEM_REGIONS, MAX_REGISTERS
 from .exceptions import \
@@ -11,45 +10,12 @@
     NoRegionSelectedException, ParameterOutOfBoundsException, \
     RegionInUseException, RegionNotAllocatedException, \
     RegionUnfilledException, UnknownTypeLengthException
-from .memory_region_collection import MemoryRegionCollection
-from .memory_region import MemoryRegion
->>>>>>> f1abd78d
-from .abstract_executor_functions import AbstractExecutorFunctions
-from .constants \
-    import MAX_REGISTERS, MAX_MEM_REGIONS, LEN2, LEN3, END_SPEC_EXECUTOR
-from .exceptions \
-    import ExecuteBreakInstruction, DataSpecificationSyntaxError, \
-    DataSpecificationNoMoreException, DataSpecificationRegionNotAllocated, \
-    DataSpecificationNoRegionSelectedException, \
-    DataSpecificationUnknownTypeLengthException, \
-    DataSpecificationRegionUnfilledException, \
-    DataSpecificationParameterOutOfBoundsException, \
-    DataSpecificationRegionInUseException
 
 _ONE_BYTE = struct.Struct("<B")
 _ONE_SHORT = struct.Struct("<H")
 _ONE_WORD = struct.Struct("<I")
 _ONE_LONG = struct.Struct("<Q")
 _ONE_SIGNED_INT = struct.Struct("<i")
-
-
-def _unpack(cmd):
-    """ Routine to unpack the command read from the data spec file.
-
-    :param cmd: The command read form the data spec file
-    :type cmd: int
-    :return: (cmdsize, dest_reg, src1_reg, src2_reg, data_len)
-    :rtype: tuple
-    """
-    cmdsize = (cmd >> 28) & 0x3
-    use_dest_reg = (cmd >> 18) & 0x1 == 0x1
-    use_src1_reg = (cmd >> 17) & 0x1 == 0x1
-    use_src2_reg = (cmd >> 16) & 0x1 == 0x1
-    dest_reg = (cmd >> 12) & 0xF if use_dest_reg else None
-    src1_reg = (cmd >> 8) & 0xF if use_src1_reg else None
-    src2_reg = (cmd >> 4) & 0xF if use_src2_reg else None
-    data_len = (cmd >> 12) & 0x3
-    return (cmdsize, dest_reg, src1_reg, src2_reg, data_len)
 
 
 class DataSpecificationExecutorFunctions(AbstractExecutorFunctions):
@@ -69,8 +35,15 @@
         # The model registers, a list of 16 ints
         "registers",
         # The collection of memory regions that can be written to
-        "mem_regions"
-    ]
+        "mem_regions",
+
+        # Decodings of the current command
+        "cmd_size",
+        "opcode",
+        "dest_reg",
+        "src1_reg",
+        "src2_reg",
+        "data_len"]
 
     def __init__(self, spec_reader, memory_space):
         """
@@ -90,53 +63,43 @@
 
         self.registers = [0] * MAX_REGISTERS
         self.mem_regions = MemoryRegionCollection(MAX_MEM_REGIONS)
-<<<<<<< HEAD
-=======
 
         # storage objects
-        self._cmd_size = None
+        self.cmd_size = None
         self.opcode = None
-        self.use_dest_reg = None
-        self.use_src1_reg = None
-        self.use_src2_reg = None
         self.dest_reg = None
         self.src1_reg = None
         self.src2_reg = None
         self.data_len = None
 
-    def __unpack_cmd__(self, cmd):
+    def __unpack_cmd(self, cmd):
         """ Routine to unpack the command read from the data spec file. The\
-            parameters of the command are stored in the class data
+            parameters of the command are stored in the class data.
 
         :param cmd: The command read form the data spec file
         :type cmd: int
         :return: No value returned
         :rtype: None
         """
-        self._cmd_size = (cmd >> 28) & 0x3
+        self.cmd_size = (cmd >> 28) & 0x3
         self.opcode = (cmd >> 20) & 0xFF
-        self.use_dest_reg = (cmd >> 18) & 0x1 == 0x1
-        self.use_src1_reg = (cmd >> 17) & 0x1 == 0x1
-        self.use_src2_reg = (cmd >> 16) & 0x1 == 0x1
-        self.dest_reg = (cmd >> 12) & 0xF
-        self.src1_reg = (cmd >> 8) & 0xF
-        self.src2_reg = (cmd >> 4) & 0xF
+        use_dest_reg = (cmd >> 18) & 0x1 == 0x1
+        use_src1_reg = (cmd >> 17) & 0x1 == 0x1
+        use_src2_reg = (cmd >> 16) & 0x1 == 0x1
+        self.dest_reg = (cmd >> 12) & 0xF if use_dest_reg else None
+        self.src1_reg = (cmd >> 8) & 0xF if use_src1_reg else None
+        self.src2_reg = (cmd >> 4) & 0xF if use_src2_reg else None
         self.data_len = (cmd >> 12) & 0x3
->>>>>>> f1abd78d
 
     @property
     def _region(self):
+        if self.current_region is None:
+            return None
         return self.mem_regions[self.current_region]
 
     def execute_break(self, cmd):
-<<<<<<< HEAD
-        """
-        This command raises an exception to stop the execution of the data \
-            spec executor (DSE)
-=======
         """ This command raises an exception to stop the execution of the \
             data spec executor (DSE)
->>>>>>> f1abd78d
 
         :param cmd: the command which triggered the function call
         :type cmd: int
@@ -161,39 +124,27 @@
             If the requested size of the region is beyond the available\
             memory space
         """
-        cmd_size, _dest_reg, _src1_reg, _src2_reg, _data_len = _unpack(cmd)
+        self.__unpack_cmd(cmd)
         region = cmd & 0x1F  # cmd[4:0]
 
-<<<<<<< HEAD
-        if cmd_size != LEN2:
-=======
-        if self._cmd_size != LEN2:
->>>>>>> f1abd78d
+        if self.cmd_size != LEN2:
             raise DataSpecificationSyntaxError(
                 "Command {0:s} requires one word as argument (total 2 words), "
                 "but the current encoding ({1:X}) is specified to be {2:d} "
                 "words long".format(
-                    "RESERVE", cmd, cmd_size))
+                    "RESERVE", cmd, self.cmd_size))
 
         unfilled = (cmd >> 7) & 0x1 == 0x1
 
         if not self.mem_regions.is_empty(region):
-<<<<<<< HEAD
-            raise DataSpecificationRegionInUseException(region)
-=======
             raise RegionInUseException(region)
->>>>>>> f1abd78d
 
         size = _ONE_WORD.unpack(self.spec_reader.read(4))[0]
         if size & 0x3 != 0:
             size = (size + 4) - (size & 0x3)
 
         if not (0 < size <= self.memory_space):
-<<<<<<< HEAD
-            raise DataSpecificationParameterOutOfBoundsException(
-=======
             raise ParameterOutOfBoundsException(
->>>>>>> f1abd78d
                 "region size", size, 1, self.memory_space, "RESERVE")
 
         self.mem_regions[region] = MemoryRegion(
@@ -212,46 +163,29 @@
         :raise data_specification.exceptions.DataSpecificationSyntaxError:\
             If there is an error in the command syntax
         """
-        cmd_size, _dest_reg, src1_reg, src2_reg, data_len = _unpack(cmd)
-
-        if src2_reg is not None:
-            n_repeats = self.registers[src2_reg]
+        self.__unpack_cmd(cmd)
+
+        if self.src2_reg is not None:
+            n_repeats = self.registers[self.src2_reg]
         else:
             n_repeats = cmd & 0xFF
 
         # Convert data length to bytes
-<<<<<<< HEAD
-        data_len = 1 << data_len
-
-        if src1_reg is not None:
-            value = self.registers[src1_reg]
-        elif cmd_size == LEN2 and data_len != 8:
+        data_len = 1 << self.data_len
+
+        if self.src1_reg is not None:
+            value = self.registers[self.src1_reg]
+        elif self.cmd_size == LEN2 and data_len != 8:
             value = _ONE_WORD.unpack(self.spec_reader.read(4))[0]
-        elif cmd_size == LEN3 and data_len == 8:
+        elif self.cmd_size == LEN3 and data_len == 8:
             value = _ONE_LONG.unpack(self.spec_reader.read(8))[0]
-=======
-        data_len = (1 << self.data_len)
-
-        if self.use_src1_reg:
-            value = self.registers[self.src1_reg]
-        elif self._cmd_size == LEN2 and data_len != 8:
-            read_data = self.spec_reader.read(4)
-            value = _ONE_WORD.unpack(str(read_data))[0]
-        elif self._cmd_size == LEN3 and data_len == 8:
-            read_data = self.spec_reader.read(8)
-            value = _ONE_LONG.unpack(str(read_data))[0]
->>>>>>> f1abd78d
         else:
             raise DataSpecificationSyntaxError(
                 "Command {0:s} requires a value as an argument, but the "
                 "current encoding ({1:X}) is specified to be {2:d} words "
                 "long and the data length command argument is specified "
                 "to be {3:d} bytes long".format(
-<<<<<<< HEAD
-                    "WRITE", cmd, cmd_size, data_len))
-=======
-                    "WRITE", cmd, self._cmd_size, data_len))
->>>>>>> f1abd78d
+                    "WRITE", cmd, self.cmd_size, data_len))
 
         # Perform the writes
         self._write_to_mem(value, data_len, n_repeats, "WRITE")
@@ -280,20 +214,15 @@
             If the focus is being switched to a region of memory which has\
             been declared to be kept unfilled
         """
-        _cmd_size, _dest_reg, src1_reg, _src2_reg, _data_len = _unpack(cmd)
-
-        if src1_reg is not None:
-            region = self.registers[src1_reg]
+        self.__unpack_cmd(cmd)
+
+        if self.src1_reg is not None:
+            region = self.registers[self.src1_reg]
         else:
             region = (cmd >> 8) & 0xF
 
         if self.mem_regions.is_empty(region):
-<<<<<<< HEAD
-            raise DataSpecificationRegionUnfilledException(
-                region, "SWITCH_FOCUS")
-=======
             raise RegionUnfilledException(region, "SWITCH_FOCUS")
->>>>>>> f1abd78d
         self.current_region = region
 
     def execute_mv(self, cmd):
@@ -309,31 +238,22 @@
             destination must be a register and the appropriate bit needs to\
             be set in the specification
         """
-        _cmd_size, dest_reg, src1_reg, _src2_reg, _data_len = _unpack(cmd)
-
-<<<<<<< HEAD
-        if dest_reg is None:
-=======
-        if not self.use_dest_reg:
->>>>>>> f1abd78d
+        self.__unpack_cmd(cmd)
+        if self.dest_reg is None:
             raise DataSpecificationSyntaxError(
                 "Destination register not correctly specified")
 
-        if src1_reg is not None:
-            self.registers[dest_reg] = self.registers[src1_reg]
-        else:
-            self.registers[dest_reg] = \
+        if self.src1_reg is not None:
+            self.registers[self.dest_reg] = self.registers[self.src1_reg]
+        else:
+            self.registers[self.dest_reg] = \
                 _ONE_WORD.unpack(self.spec_reader.read(4))[0]
 
     def execute_set_wr_ptr(self, cmd):
-        _cmd_size, _dest_reg, src1_reg, _src2_reg, _data_len = _unpack(cmd)
-        if src1_reg is not None:
+        self.__unpack_cmd(cmd)
+        if self.src1_reg is not None:
             # the data is a register
-<<<<<<< HEAD
-            future_address = self.registers[src1_reg]
-=======
             future_address = self.registers[self.src1_reg]
->>>>>>> f1abd78d
         else:
             # the data is a raw address
             future_address = _ONE_WORD.unpack(self.spec_reader.read(4))[0]
@@ -341,24 +261,13 @@
         # check that the address is relative or absolute
         if cmd & 0x1 == 1:
             # relative to its current write pointer
-<<<<<<< HEAD
-            if self.mem_regions[self.current_region] is None:
-                raise DataSpecificationNoRegionSelectedException(
-=======
             if self._region is None:
                 raise NoRegionSelectedException(
->>>>>>> f1abd78d
                     "the write pointer for this region is currently undefined")
 
             # relative to the base address of the region (obsolete)
             # noinspection PyTypeChecker
-<<<<<<< HEAD
-            address = (
-                self.mem_regions[self.current_region].write_pointer +
-                future_address)
-=======
             address = self._region.write_pointer + future_address
->>>>>>> f1abd78d
         else:
             address = future_address
 
@@ -417,15 +326,8 @@
         elif n_bytes == 8:
             encoder = _ONE_LONG
         else:
-<<<<<<< HEAD
-            raise DataSpecificationUnknownTypeLengthException(
-                n_bytes, command)
+            raise UnknownTypeLengthException(n_bytes, command)
         self._write_bytes_to_mem(encoder.pack(value) * repeat, command)
-=======
-            raise UnknownTypeLengthException(n_bytes, command)
-
-        self._write_bytes_to_mem(encoded_value * repeat, command)
->>>>>>> f1abd78d
 
     def _write_bytes_to_mem(self, data, command):
         """ Write raw bytes to data memory
@@ -446,52 +348,32 @@
             if the selected region has not enough available memory to \
             store the required data
         """
-<<<<<<< HEAD
-
-        if self.current_region is None:
-            raise DataSpecificationNoRegionSelectedException(command)
-        if self.mem_regions.is_empty(self.current_region) is None:
-            raise DataSpecificationRegionNotAllocated(
-                self.current_region, command)
-
-        self.__write_blob(data)
-
-    def __write_blob(self, blob):
-        """ Does the actual write to the region, enforcing that writes cannot\
-        go outside the region.
-
-        :param blob: The data to write
-        :type blob: str
-        :raise data_specification.exceptions.DataSpecificationNoMoreException:\
-            if the selected region has not enough space to store the data
-        """
-        length = len(blob)
-        region = self.mem_regions[self.current_region]
-        if region.available_space < length:
-            raise DataSpecificationNoMoreException(
-                region.available_space, length, self.current_region)
-        write_ptr = region.write_pointer
-        # noinspection PyTypeChecker
-        region.region_data[write_ptr:write_ptr + length] = blob
-        region.increment_write_pointer(length)
-=======
         # A region must've been selected
         if self.current_region is None:
             raise NoRegionSelectedException(command)
 
         # It must be a real region
-        if self.mem_regions.is_empty(self.current_region) is None:
+        if self._region is None:
             raise RegionNotAllocatedException(self.current_region, command)
 
+        self.__write_blob(data)
+
+    def __write_blob(self, data):
+        """ Does the actual write to the region, enforcing that writes cannot\
+            go outside the region.
+
+        :param blob: The data to write
+        :type blob: str
+        :raise data_specification.exceptions.NoMoreException:\
+            if the selected region has not enough space to store the data
+        """
         # It must have enough space
-        space_available = self._region.remaining_space
-        space_required = len(data)
-        if space_available < space_required:
+        region = self._region
+        if region.remaining_space < len(data):
             raise NoMoreException(
-                space_available, space_required, self.current_region)
+                region.remaining_space, len(data), self.current_region)
 
         # We can safely write
-        write_ptr = self._region.write_pointer
-        self._region.region_data[write_ptr:write_ptr + len(data)] = data
-        self._region.increment_write_pointer(len(data))
->>>>>>> f1abd78d
+        write_ptr = region.write_pointer
+        region.region_data[write_ptr:write_ptr + len(data)] = data
+        region.increment_write_pointer(len(data))