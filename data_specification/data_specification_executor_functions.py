import struct
<<<<<<< HEAD
=======
from .constants import (
    END_SPEC_EXECUTOR, LEN2, LEN3, MAX_MEM_REGIONS, MAX_REGISTERS)
from .exceptions import (
    DataSpecificationSyntaxError, ExecuteBreakInstruction, NoMoreException,
    NoRegionSelectedException, ParameterOutOfBoundsException,
    RegionInUseException, RegionNotAllocatedException,
    RegionUnfilledException, UnknownTypeLengthException)
from .memory_region_collection import MemoryRegionCollection
from .memory_region import MemoryRegion
>>>>>>> 8c00a65d
from .abstract_executor_functions import AbstractExecutorFunctions
from .memory_region import MemoryRegion
from .memory_region_collection import MemoryRegionCollection
from .constants import (
    END_SPEC_EXECUTOR, LEN2, LEN3, MAX_MEM_REGIONS, MAX_REGISTERS)
from .exceptions import (
    DataSpecificationSyntaxError, ExecuteBreakInstruction, NoMoreException,
    NoRegionSelectedException, ParameterOutOfBoundsException,
    RegionInUseException, RegionNotAllocatedException,
    RegionUnfilledException, UnknownTypeLengthException)

_ONE_BYTE = struct.Struct("<B")
_ONE_SHORT = struct.Struct("<H")
_ONE_WORD = struct.Struct("<I")
_ONE_LONG = struct.Struct("<Q")
_ONE_SIGNED_INT = struct.Struct("<i")


class DataSpecificationExecutorFunctions(AbstractExecutorFunctions):
    """ This class includes the function related to each of the commands\
        of the data specification file.
    """

    __slots__ = [
        # Where we are reading the data spec from
        "spec_reader",
        # How much space do we have available? Maximum *PER REGION*
        "memory_space",
        # How much space has been allocated
        "space_allocated",
        # What is the current region that we're writing to
        "current_region",
        # The model registers, a list of 16 ints
        "registers",
        # The collection of memory regions that can be written to
        "mem_regions",

        # Decodings of the current command
        "cmd_size",
        "opcode",
        "dest_reg",
        "src1_reg",
        "src2_reg",
        "data_len"]

    def __init__(self, spec_reader, memory_space):
        """
        :param spec_reader: \
            The object to read the specification language file from
        :type spec_reader:\
            :py:class:`~spinn_storage_handlers.abstract_classes.AbstractDataReader`
        :param memory_space: \
            Memory space available for the data to be generated
        :type memory_space: int
        """
        self.spec_reader = spec_reader
        self.memory_space = memory_space

        self.space_allocated = 0
        self.current_region = None

        self.registers = [0] * MAX_REGISTERS
        self.mem_regions = MemoryRegionCollection(MAX_MEM_REGIONS)

        # storage objects
        self.cmd_size = None
        self.opcode = None
        self.dest_reg = None
        self.src1_reg = None
        self.src2_reg = None
        self.data_len = None

    def __unpack_cmd(self, cmd):
        """ Routine to unpack the command read from the data spec file. The\
            parameters of the command are stored in the class data.

        :param cmd: The command read form the data spec file
        :type cmd: int
        :return: No value returned
        :rtype: None
        """
        self.cmd_size = (cmd >> 28) & 0x3
        self.opcode = (cmd >> 20) & 0xFF
        use_dest_reg = (cmd >> 18) & 0x1 == 0x1
        use_src1_reg = (cmd >> 17) & 0x1 == 0x1
        use_src2_reg = (cmd >> 16) & 0x1 == 0x1
        self.dest_reg = (cmd >> 12) & 0xF if use_dest_reg else None
        self.src1_reg = (cmd >> 8) & 0xF if use_src1_reg else None
        self.src2_reg = (cmd >> 4) & 0xF if use_src2_reg else None
        self.data_len = (cmd >> 12) & 0x3

    @property
    def _region(self):
        if self.current_region is None:
            return None
        return self.mem_regions[self.current_region]

    def execute_break(self, cmd):
        """ This command raises an exception to stop the execution of the \
            data spec executor (DSE)

        :param cmd: the command which triggered the function call
        :type cmd: int
        :return: No value returned
        :rtype: None
        :raise data_specification.exceptions.ExecuteBreakInstruction:\
            Raises the exception to break the execution of the DSE
        """
        raise ExecuteBreakInstruction(
            self.spec_reader.tell(), self.spec_reader.filename)

    def execute_reserve(self, cmd):
        """ This command reserves a region and assigns some memory space to it

        :param cmd: the command which triggered the function call
        :type cmd: int
        :return: No value returned
        :rtype: None
        :raise data_specification.exceptions.DataSpecificationSyntaxError:\
            If there is an error in the command syntax
        :raise data_specification.exceptions.ParameterOutOfBoundsException: \
            If the requested size of the region is beyond the available\
            memory space
        """
        self.__unpack_cmd(cmd)
        region = cmd & 0x1F  # cmd[4:0]

        if self.cmd_size != LEN2:
            raise DataSpecificationSyntaxError(
                "Command {0:s} requires one word as argument (total 2 words), "
                "but the current encoding ({1:X}) is specified to be {2:d} "
                "words long".format(
                    "RESERVE", cmd, self.cmd_size))

        unfilled = (cmd >> 7) & 0x1 == 0x1

        if not self.mem_regions.is_empty(region):
            raise RegionInUseException(region)

        size = _ONE_WORD.unpack(self.spec_reader.read(4))[0]
        if size & 0x3 != 0:
            size = (size + 4) - (size & 0x3)

        if not (0 < size <= self.memory_space):
            raise ParameterOutOfBoundsException(
                "region size", size, 1, self.memory_space, "RESERVE")

        self.mem_regions[region] = MemoryRegion(
            memory_pointer=0, unfilled=unfilled, size=size)
        self.space_allocated += size

    def execute_write(self, cmd):
        """ This command writes the given value in the specified region a\
            number of times as identified by either a value in the command or\
            a register value

        :param cmd: the command which triggered the function call
        :type cmd: int
        :return: No value returned
        :rtype: None
        :raise data_specification.exceptions.DataSpecificationSyntaxError:\
            If there is an error in the command syntax
        """
        self.__unpack_cmd(cmd)

        if self.src2_reg is not None:
            n_repeats = self.registers[self.src2_reg]
        else:
            n_repeats = cmd & 0xFF

        # Convert data length to bytes
        data_len = 1 << self.data_len

        if self.src1_reg is not None:
            value = self.registers[self.src1_reg]
        elif self.cmd_size == LEN2 and data_len != 8:
            value = _ONE_WORD.unpack(self.spec_reader.read(4))[0]
        elif self.cmd_size == LEN3 and data_len == 8:
            value = _ONE_LONG.unpack(self.spec_reader.read(8))[0]
        else:
            raise DataSpecificationSyntaxError(
                "Command {0:s} requires a value as an argument, but the "
                "current encoding ({1:X}) is specified to be {2:d} words "
                "long and the data length command argument is specified "
                "to be {3:d} bytes long".format(
                    "WRITE", cmd, self.cmd_size, data_len))

        # Perform the writes
        self._write_to_mem(value, data_len, n_repeats, "WRITE")

    def execute_write_array(self, cmd):  # @UnusedVariable
        """ This command writes an array of values in the specified region

        :param cmd: the command which triggered the function call
        :type cmd: int
        :return: No value returned
        :rtype: None
        """
        length = _ONE_WORD.unpack(self.spec_reader.read(4))[0]
        value_encoded = self.spec_reader.read(4 * length)
        self._write_bytes_to_mem(value_encoded, "WRITE_ARRAY")

    def execute_switch_focus(self, cmd):
        """ This command switches the focus to the desired, already allocated,\
            memory region

        :param cmd: the command which triggered the function call
        :type cmd: int
        :return: No value returned
        :rtype: None
        :raise data_specification.exceptions.RegionUnfilledException: \
            If the focus is being switched to a region of memory which has\
            been declared to be kept unfilled
        """
        self.__unpack_cmd(cmd)

        if self.src1_reg is not None:
            region = self.registers[self.src1_reg]
        else:
            region = (cmd >> 8) & 0xF

        if self.mem_regions.is_empty(region):
            raise RegionUnfilledException(region, "SWITCH_FOCUS")
        self.current_region = region

    def execute_mv(self, cmd):
        """ This command moves an immediate value to a register or copies the \
            value of a register to another register

        :param cmd: the command which triggered the function call
        :type cmd: int
        :return: No value returned
        :rtype: None
        :raise data_specification.exceptions.DataSpecificationSyntaxError: \
            If the destination register is not correctly specified; the\
            destination must be a register and the appropriate bit needs to\
            be set in the specification
        """
        self.__unpack_cmd(cmd)
        if self.dest_reg is None:
            raise DataSpecificationSyntaxError(
                "Destination register not correctly specified")

        if self.src1_reg is not None:
            self.registers[self.dest_reg] = self.registers[self.src1_reg]
        else:
            self.registers[self.dest_reg] = \
                _ONE_WORD.unpack(self.spec_reader.read(4))[0]

    def execute_set_wr_ptr(self, cmd):
        self.__unpack_cmd(cmd)
        if self.src1_reg is not None:
            # the data is a register
            future_address = self.registers[self.src1_reg]
        else:
            # the data is a raw address
            future_address = _ONE_WORD.unpack(self.spec_reader.read(4))[0]

        # check that the address is relative or absolute
        if cmd & 0x1 == 1:
            # relative to its current write pointer
            if self._region is None:
                raise NoRegionSelectedException(
                    "the write pointer for this region is currently undefined")

            # relative to the base address of the region (obsolete)
            # noinspection PyTypeChecker
            address = self._region.write_pointer + future_address
        else:
            address = future_address

        # update write pointer
        self._region.write_pointer = address

    def execute_end_spec(self, cmd):  # @UnusedVariable
        """ Return the value which terminates the data spec executor

        :param cmd: the command which triggered the function call
        :type cmd: int
        :return: END_SPEC_EXECUTOR
        :rtype: int
        :raise data_specification.exceptions.DataSpecificationSyntaxError:\
            If command END_SPEC != -1
        """
        value = _ONE_SIGNED_INT.unpack(self.spec_reader.read(4))[0]
        if value != -1:
            raise DataSpecificationSyntaxError(
                "Command END_SPEC requires an argument equal to -1. The "
                "current argument value is {0}".format(value))
        return END_SPEC_EXECUTOR

    def _write_to_mem(self, value, n_bytes, repeat, command):
        """ Write the specified value to data memory the specified amount of\
            times.

            The selected memory region needs to be already allocated

        :param value: the value to be written in the data memory region
        :type value: int
        :param n_bytes: number of bytes that represent the value
        :type n_bytes: int
        :param repeat: the number of times the value is to be repeated
        :type repeat: int
        :param command: the command which is being executed
        :type command: str
        :return: No value returned
        :rtype: None
        :raise data_specification.exceptions.NoRegionSelectedException: \
            if there is no memory region selected for the write operation
        :raise data_specification.exceptions.RegionNotAllocatedException: \
            if the selected region has not been allocated memory space
        :raise data_specification.exceptions.NoMoreException:\
            if the selected region has not enough available memory to \
            store the required data
        :raise data_specification.exceptions.UnknownTypeLengthException: \
            if the data type size is not 1, 2, 4, or 8 bytes
        """
        if n_bytes == 1:
            encoder = _ONE_BYTE
        elif n_bytes == 2:
            encoder = _ONE_SHORT
        elif n_bytes == 4:
            encoder = _ONE_WORD
        elif n_bytes == 8:
            encoder = _ONE_LONG
        else:
            raise UnknownTypeLengthException(n_bytes, command)
        self._write_bytes_to_mem(encoder.pack(value) * repeat, command)

    def _write_bytes_to_mem(self, data, command):
        """ Write raw bytes to data memory

            The selected memory region needs to be already allocated

        :param data: the value to be written in the data memory region
        :type data: str
        :param command: the command which is being executed
        :type command: str
        :return: No value returned
        :rtype: None
        :raise data_specification.exceptions.NoRegionSelectedException: \
            if there is no memory region selected for the write operation
        :raise data_specification.exceptions.RegionNotAllocatedException: \
            if the selected region has not been allocated memory space
        :raise data_specification.exceptions.NoMoreException:\
            if the selected region has not enough available memory to \
            store the required data
        """
        # A region must've been selected
        if self.current_region is None:
            raise NoRegionSelectedException(command)

        # It must be a real region
        if self._region is None:
            raise RegionNotAllocatedException(self.current_region, command)

        self.__write_blob(data)

    def __write_blob(self, data):
        """ Does the actual write to the region, enforcing that writes cannot\
            go outside the region.

        :param blob: The data to write
        :type blob: str
        :raise data_specification.exceptions.NoMoreException:\
            if the selected region has not enough space to store the data
        """
        # It must have enough space
        region = self._region
        if region.remaining_space < len(data):
            raise NoMoreException(
                region.remaining_space, len(data), self.current_region)

        # We can safely write
        write_ptr = region.write_pointer
        region.region_data[write_ptr:write_ptr + len(data)] = data
        region.increment_write_pointer(len(data))<|MERGE_RESOLUTION|>--- conflicted
+++ resolved
@@ -1,6 +1,4 @@
 import struct
-<<<<<<< HEAD
-=======
 from .constants import (
     END_SPEC_EXECUTOR, LEN2, LEN3, MAX_MEM_REGIONS, MAX_REGISTERS)
 from .exceptions import (
@@ -8,19 +6,9 @@
     NoRegionSelectedException, ParameterOutOfBoundsException,
     RegionInUseException, RegionNotAllocatedException,
     RegionUnfilledException, UnknownTypeLengthException)
-from .memory_region_collection import MemoryRegionCollection
-from .memory_region import MemoryRegion
->>>>>>> 8c00a65d
 from .abstract_executor_functions import AbstractExecutorFunctions
 from .memory_region import MemoryRegion
 from .memory_region_collection import MemoryRegionCollection
-from .constants import (
-    END_SPEC_EXECUTOR, LEN2, LEN3, MAX_MEM_REGIONS, MAX_REGISTERS)
-from .exceptions import (
-    DataSpecificationSyntaxError, ExecuteBreakInstruction, NoMoreException,
-    NoRegionSelectedException, ParameterOutOfBoundsException,
-    RegionInUseException, RegionNotAllocatedException,
-    RegionUnfilledException, UnknownTypeLengthException)
 
 _ONE_BYTE = struct.Struct("<B")
 _ONE_SHORT = struct.Struct("<H")
