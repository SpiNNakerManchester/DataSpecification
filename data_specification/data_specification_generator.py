import decimal
from enum import Enum
import logging
import numpy
import struct
from spinn_machine import sdram

from .constants import \
    MAX_CONSTRUCTORS, MAX_MEM_REGIONS, MAX_RANDOM_DISTS, MAX_REGISTERS,\
    MAX_RNGS, MAX_STRUCT_ELEMENTS, MAX_STRUCT_SLOTS, \
    LEN1, LEN2, LEN3, LEN4, \
    NO_REGS, SRC1_ONLY, SRC1_AND_SRC2, DEST_AND_SRC1, DEST_ONLY
from .enums import \
    DataType, RandomNumberGenerator, Commands, Condition, LogicOperation, \
    ArithmeticOperation
from .exceptions import \
    DataUndefinedWriterException, DuplicateParameterException, \
    FunctionInUseException, InvalidCommandException, \
    InvalidOperationException, InvalidSizeException, NotAllocatedException, \
    NoRegionSelectedException, ParameterOutOfBoundsException, \
    RandomNumberDistributionInUseException, RegionInUseException, \
    RegionUnfilledException, RNGInUseException, StructureInUseException, \
    TypeMismatchException, UnknownConditionException, UnknownTypeException, \
    UnknownTypeLengthException, WrongParameterNumberException
<<<<<<< HEAD
=======
from data_specification.enums import \
    DataType, RandomNumberGenerator, Commands, Condition, LogicOperation, \
    ArithmeticOperation
from spinn_machine import sdram
import numpy
from spinn_storage_handlers.abstract_classes import AbstractDataWriter
>>>>>>> 33c05364

logger = logging.getLogger(__name__)
_ONE_SBYTE = struct.Struct("<b")
_ONE_WORD = struct.Struct("<I")
_ONE_SIGNED_INT = struct.Struct("<i")
_TWO_WORDS = struct.Struct("<II")


<<<<<<< HEAD
def _bounds(cmd, name, value, low, high):
    """ A simple bounds checker.
    """
    if value < low or value >= high:
        raise ParameterOutOfBoundsException(
            name, value, low, high - 1, cmd.name)


def _typebounds(cmd, name, value, valuetype):
    """ A simple bounds checker that uses the bounds from a type descriptor.
    """
    if value < valuetype.min or value > valuetype.max:
        raise ParameterOutOfBoundsException(
            name, value, valuetype.min, valuetype.max, cmd.name)


def _binencode(length, command, arguments=None):
    if arguments is None:
        arguments = []
    if len(arguments) & 1 == 1:
        arguments.append(0)
    cmd_word = (length << 28) | (command.value << 20)
    i = 0
    while i < len(arguments):
        val = arguments[i]
        i += 1
        if isinstance(val, Enum):
            val = val.value
        shift = arguments[i] if i < len(arguments) else 0
        i += 1
        if shift < 0 or shift > 31:
            raise KeyError()
        cmd_word |= val << shift
    return bytearray(_ONE_WORD.pack(cmd_word))


class _MemSlot(object):
    __slots__ = ["label", "size", "empty"]

    def __init__(self, label, size, empty):
        self.label = label
        self.size = size
        self.empty = empty
=======
def _rescale(data, data_type):
    data_value = decimal.Decimal(str(data)) * data_type.scale
    return int(data_value.to_integral_value())
>>>>>>> 33c05364


class DataSpecificationGenerator(object):
    """ Used to generate a SpiNNaker data specification language file that\
        can be executed to produce a memory image
    """
    # pylint: disable=too-many-arguments

    __slots__ = [
        # The object to write the specification to
        "spec_writer",
        # the writer for the human readable report
        "report_writer",
        # ????????
        "txt_indent",
        # how many instructions has been executed ?????
        "instruction_counter",
        # ???????
        "mem_slots",
        # ???????
        "function_slots",
        # ???????
        "struct_slots",
        # ????????
        "rng",
        # ????????
        "random_distribution",
        # ???????
        "conditionals",
        # the current dsg region we're writing to
        "current_region",
        # ?????????
        "ongoing_function_definition",
        # ????????
        "ongoing_loop"
    ]

    MAGIC_NUMBER = 0xAD130AD6
    VERSION = 1

    def __init__(self, spec_writer, report_writer=None):
        """
        :param spec_writer: The object to write the specification to
<<<<<<< HEAD
        :type spec_writer: Subclass of\
            :py:class:`spinn_storage_handlers.abstract_classes.AbstractDataWriter`
        :param report_writer: \
            Determines if a text version of the specification is to be\
            written and, if so, where. No report is written if this is None.
        :type report_writer: Subclass of\
            :py:class:`spinn_storage_handlers.abstract_classes.AbstractDataWriter`
        :raise spinn_storage_handlers.exceptions.DataWriteException:\
            If a write to external storage fails
=======
        :type spec_writer: \
            :py:class:`~spinn_storage_handlers.abstract_classes.AbstractDataWriter`
        :param report_writer: \
            Determines if a text version of the specification is to be\
            written and, if so, where. No report is written if this is None.
        :type report_writer: \
            :py:class:`~spinn_storage_handlers.abstract_classes.AbstractDataWriter`
>>>>>>> 33c05364
        """
        if not isinstance(spec_writer, AbstractDataWriter):
            raise TypeError("spec_writer must be an AbstractDataWriter")
        self.spec_writer = spec_writer
        if report_writer is not None and not isinstance(
                report_writer, AbstractDataWriter):
            raise TypeError(
                "report_writer must be an AbstractDataWriter or None")
        self.report_writer = report_writer
        self.txt_indent = 0
        self.instruction_counter = 0
        self.mem_slots = [None] * MAX_MEM_REGIONS
        self.function_slots = [None] * MAX_CONSTRUCTORS
        self.struct_slots = [None] * MAX_STRUCT_SLOTS
        self.rng = [None] * MAX_RNGS
        self.random_distribution = [None] * MAX_RANDOM_DISTS
        self.conditionals = []
        self.current_region = None
        self.ongoing_function_definition = False
        self.ongoing_loop = False

    def comment(self, comment):
        """ Write a comment to the text version of the specification.\
            Note that this is ignored by the binary file

        :param comment: The comment to write
        :type comment: str
        :return: Nothing is returned
        :raise data_specification.exceptions.DataUndefinedWriterException: \
            If the binary specification file writer has not been initialised
        :raise spinn_storage_handlers.exceptions.DataWriteException: \
            If a write to external storage fails
        """
        self.write_command_to_files(
            bytearray(), comment, no_instruction_number=True)

    def define_break(self):
        """ Insert command to stop execution with an exception (for debugging)

        :return: Nothing is returned
        :rtype: None
        :raise data_specification.exceptions.DataUndefinedWriterException: \
            If the binary specification file writer has not been initialised
        :raise spinn_storage_handlers.exceptions.DataWriteException: \
            If a write to external storage fails
        """
        cmd_word = _binencode(LEN1, Commands.BREAK)
        cmd_string = Commands.BREAK.name
        self.write_command_to_files(cmd_word, cmd_string)

    def no_operation(self):
        """ Insert command to execute nothing

        :return: Nothing is returned
        :rtype: None
        :raise data_specification.exceptions.DataUndefinedWriterException: \
            If the binary specification file writer has not been initialised
        :raise spinn_storage_handlers.exceptions.DataWriteException: \
            If a write to external storage fails
        """
        cmd_word = _binencode(LEN1, Commands.NOP)
        cmd_string = Commands.NOP.name
        self.write_command_to_files(cmd_word, cmd_string)
        return

    def reserve_memory_region(
            self, region, size, label=None, empty=False, shrink=True):
        """ Insert command to reserve a memory region

        :param region: The number of the region to reserve, from 0 to 15
        :type region: int
        :param size: The size to reserve for the region in bytes
        :type size: int
        :param label: An optional label for the region
        :type label: str
        :param empty: Specifies if the region will be left empty
        :type empty: bool
        :param shrink: Specifies if the region will be compressed
        :type shrink: bool
        :return: Nothing is returned
        :rtype: None
        :raise data_specification.exceptions.DataUndefinedWriterException: \
            If the binary specification file writer has not been initialised
        :raise spinn_storage_handlers.exceptions.DataWriteException: \
            If a write to external storage fails
        :raise data_specification.exceptions.RegionInUseException: \
            If the region was already reserved
        :raise data_specification.exceptions.ParameterOutOfBoundsException: \
            If the region requested was out of the allowed range, or that the\
            size was too big to fit in SDRAM
        """
        _bounds(Commands.RESERVE, "memory region identifier",
                region, 0, MAX_MEM_REGIONS)
        _bounds(Commands.RESERVE, "memory size",
                size, 1, sdram.SDRAM.DEFAULT_SDRAM_BYTES)
        if self.mem_slots[region] is not None:
            raise RegionInUseException(region, self.mem_slots[region].label)

        self.mem_slots[region] = _MemSlot(label, size, empty)

        cmd_word = _binencode(LEN2, Commands.RESERVE, [
            NO_REGS, 16,
            bool(empty), 7,
            bool(shrink), 6,
            region])
        encoded_size = _ONE_WORD.pack(size)

        cmd_string = Commands.RESERVE.name
        cmd_string += " memRegion={0:d} size={1:d}".format(region, size)
        if label is not None:
            cmd_string += " label='{2:s}'".format(label)
        if empty:
            cmd_string += " UNFILLED"

        self.write_command_to_files(cmd_word + encoded_size, cmd_string)

    def free_memory_region(self, region):
        """ Insert command to free a previously reserved memory region

        :param region: The number of the region to free, from 0 to 15
        :type region: int
        :return: Nothing is returned
        :rtype: None
        :raise data_specification.exceptions.DataUndefinedWriterException: \
            If the binary specification file writer has not been initialised
        :raise spinn_storage_handlers.exceptions.DataWriteException: \
            If a write to external storage fails
        :raise data_specification.exceptions.NotAllocatedException: \
            If the region was not reserved
        :raise data_specification.exceptions.ParameterOutOfBoundsException: \
            If the region requested was out of the allowed range
        """
        _bounds(Commands.FREE, "memory region identifier",
                region, 0, MAX_MEM_REGIONS)
        if self.mem_slots[region] is None:
            raise NotAllocatedException(
                "region", region, Commands.FREE.name)

        label = self.mem_slots[region].label
        self.mem_slots[region] = None

        cmd_word = _binencode(LEN1, Commands.FREE, [
            NO_REGS, 16,
            region])
        cmd_string = Commands.FREE.name
        cmd_string += " memRegion={0:d}".format(region)
        if label is not None:
            cmd_string += " ({0:s})".format(label)
        self.write_command_to_files(cmd_word, cmd_string)

    def declare_random_number_generator(self, rng_id, rng_type, seed):
        """ Insert command to declare a random number generator

        :param rng_id: The ID of the random number generator
        :type rng_id: int
        :param rng_type: The type of the random number generator
        :type rng_type: :py:class:`~RandomNumberGenerator`
        :param seed: The seed of the random number generator >= 0
        :type seed: int
        :return: \
            The ID of the created random number generator, between 0 and 15
        :rtype: int
        :raise data_specification.exceptions.DataUndefinedWriterException: \
            If the binary specification file writer has not been initialised
        :raise spinn_storage_handlers.exceptions.DataWriteException: \
            If a write to external storage fails
        :raise data_specification.exceptions.UnknownTypeException: \
            If the rng_type is not one of the allowed values
        :raise data_specification.exceptions.ParameterOutOfBoundsException:
            * If the seed is too big or too small
            * If the rng_id is not in the allowed range
        :raise data_specification.exceptions.RNGInUseException: \
            If the random number generator with the given ID has already been\
            defined
        """
        _bounds(Commands.DECLARE_RNG, "random number generator ID",
                rng_id, 0, MAX_RNGS)
        if rng_type not in RandomNumberGenerator:
            raise UnknownTypeException(
                rng_type.value, Commands.DECLARE_RNG.name)

        if self.rng[rng_id] is not None:
            raise RNGInUseException(rng_id)
        _typebounds(Commands.DECLARE_RNG, "seed", seed, DataType.UINT32)

        self.rng[rng_id] = [rng_type, seed]

        cmd_word = _binencode(LEN2, Commands.DECLARE_RNG, [
            rng_id, 12,
            rng_type, 8])
        encoded_seed = _ONE_WORD.pack(seed)

        cmd_string = Commands.DECLARE_RNG.name
        cmd_string += " ID={0:d}, source={1:d}, seed={2:d}".format(
            rng_id, rng_type.value, seed)
        self.write_command_to_files(cmd_word + encoded_seed, cmd_string)

    def declare_uniform_random_distribution(
            self, distribution_id, structure_id, rng_id, min_value, max_value):
        """ Insert commands to declare a uniform random distribution

        :param distribution_id: ID of the distribution being set up
        :param distribution_id: int
        :param structure_id: ID of an empty structure slot to fill with the\
            uniform random distribution data
        :type structure_id: int
        :param rng_id: The ID of the random number generator, between 0 and 15
        :type rng_id: int
        :param min_value: The minimum value that should be returned from the\
            distribution between -32768.0 and max_value
        :type min_value: float
        :param max_value: The maximum value that should be returned from the\
            distribution between min_value and 32767.9999847
        :type max_value: float
        :return: The ID of the created uniform random distribution to be used\
            in future calls of the distribution between 0 and 63
        :rtype: int
        :raise data_specification.exceptions.DataUndefinedWriterException: \
            If the binary specification file writer has not been initialised
        :raise spinn_storage_handlers.exceptions.DataWriteException: \
            If a write to external storage fails
        :raise data_specification.exceptions.NoMoreException: \
            If there is no more space for a new random distribution
        :raise data_specification.exceptions.NotAllocatedException: \
            If the requested rng_id has not been allocated
        :raise data_specification.exceptions.ParameterOutOfBoundsException: \
            If rng_id, structure_id, min_value or max_value is out of range
        :raise data_specification.exceptions.StructureInUseException: \
            If structure structure_id is already defined
        """
        _bounds(Commands.DECLARE_RANDOM_DIST, "distribution ID",
                distribution_id, 0, MAX_RANDOM_DISTS)
        _bounds(Commands.DECLARE_RANDOM_DIST, "rng ID",
                rng_id, 0, MAX_RNGS)
        _typebounds(Commands.DECLARE_RANDOM_DIST, "min_value",
                    min_value, DataType.S1615)
        _typebounds(Commands.DECLARE_RANDOM_DIST, "max_value",
                    max_value, DataType.S1615)
        _bounds(Commands.DECLARE_RANDOM_DIST, "structure ID",
                structure_id, 0, MAX_STRUCT_SLOTS)

        if self.rng[rng_id] is None:
            raise NotAllocatedException(
                "RNG", rng_id, Commands.DECLARE_RANDOM_DIST.name)
        if self.random_distribution[distribution_id] is not None:
            raise RandomNumberDistributionInUseException(distribution_id)

        parameters = [("distType", DataType.UINT32, 0),
                      ("rngID", DataType.UINT32, rng_id),
                      ("param1", DataType.S1615, min_value),
                      ("param2", DataType.S1615, max_value)]

        self.random_distribution[distribution_id] = parameters
        self.define_structure(structure_id, parameters)

        cmd_word = _binencode(LEN1, Commands.DECLARE_RANDOM_DIST, [
            distribution_id, 8,
            structure_id])

        cmd_string = Commands.DECLARE_RANDOM_DIST.name
        cmd_string += " distribution_id={0:d} structure_id={1:d}".format(
            distribution_id, structure_id)
        self.write_command_to_files(cmd_word, cmd_string)

    def call_random_distribution(self, distribution_id, register_id):
        """ Insert command to get the next random number from a random\
            distribution, placing the result in a register to be used in a\
            future call

        :param distribution_id: \
            The ID of the random distribution to call between 0 and 63
        :type distribution_id: int
        :param register_id: \
            The ID of the register to store the result in between 0 and 15
        :type register_id: int
        :return: Nothing is returned
        :rtype: None
        :raise data_specification.exceptions.DataUndefinedWriterException: \
            If the binary specification file writer has not been initialised
        :raise spinn_storage_handlers.exceptions.DataWriteException: \
            If a write to external storage fails
        :raise data_specification.exceptions.NotAllocatedException: \
            If the random distribution ID was not previously declared
        :raise data_specification.exceptions.ParameterOutOfBoundsException: \
            If the distribution_id or register_id specified was out of range
        """
        _bounds(Commands.GET_RANDOM_NUMBER, "register_id",
                register_id, 0, MAX_REGISTERS)
        _bounds(Commands.GET_RANDOM_NUMBER, "distribution_id",
                distribution_id, 0, MAX_RANDOM_DISTS)
        if self.random_distribution[distribution_id] is None:
            raise NotAllocatedException(
                "random number distribution", distribution_id,
                Commands.GET_RANDOM_NUMBER.name)

        bit_field = 0x4
        cmd_word = _binencode(LEN1, Commands.GET_RANDOM_NUMBER, [
            bit_field, 16,
            register_id, 12,
            distribution_id])
        cmd_string = Commands.GET_RANDOM_NUMBER.name
        cmd_string += " distribution={0:d} dest=reg[{1:d}]".format(
            distribution_id, register_id)
        self.write_command_to_files(cmd_word, cmd_string)

    def define_structure(self, structure_id, parameters):
        """ Insert commands to define a data structure

        :param structure_id: the ID of the structure to create,\
            between 0 and 15
        :type structure_id: int
        :param parameters: A list of between 1 and 255 tuples of (label,\
            data_type, value) where:
            * label is the label of the element (for debugging)
            * data_type is the data type of the element
            * value is the value of the element, or None if no value is to\
            be assigned
        :type parameters: list of (str, :py:class:`~DataType`, float)
        :return: Nothing is returned
        :rtype: None
        :raise data_specification.exceptions.DataUndefinedWriterException: \
            If the binary specification file writer has not been initialised
        :raise spinn_storage_handlers.exceptions.DataWriteException: \
            If a write to external storage fails
        :raise data_specification.exceptions.NoMoreException: \
            If there are no more spaces for new structures
        :raise data_specification.exceptions.ParameterOutOfBoundsException: \
            * If there are an incorrect number of parameters
            * If the size of one of the tuples is incorrect
            * If one of the values to be assigned has an integer data_type \
            but has a fractional part
            * If one of the values to be assigned would overflow its data_type
        :raise data_specification.exceptions.UnknownTypeException: \
            If one of the data types in the structure is unknown
        """
        # start of struct
        _bounds(Commands.START_STRUCT, "structure ID",
                structure_id, 0, MAX_STRUCT_SLOTS)
        _bounds(Commands.START_STRUCT, "structure elements",
                len(parameters), 1, MAX_STRUCT_ELEMENTS)
        if self.struct_slots[structure_id] is not None:
            raise StructureInUseException(structure_id)

        self.struct_slots[structure_id] = parameters
        cmd_word = _binencode(LEN1, Commands.START_STRUCT, [
            structure_id])
        cmd_string = Commands.START_STRUCT.name
        cmd_string += " ID={0:d}".format(structure_id)
        self.write_command_to_files(cmd_word, cmd_string)

        # elements of the struct
        for elem_index, i in enumerate(parameters):
            label, data_type, value = i
            if data_type not in DataType:
                raise UnknownTypeException(
                    data_type.value, Commands.WRITE_PARAM.name)

            cmd_string = Commands.WRITE_PARAM.name
            cmd_string += " element_id={0:d}, element_type={1:s}".format(
                elem_index, data_type.name)
            if value is not None:
                _typebounds(Commands.WRITE_PARAM, "value", value, data_type)
                if data_type.size <= 4:
                    cmd_word = _binencode(LEN2, Commands.STRUCT_ELEM, [
                        data_type])
                elif data_type.size == 8:
                    cmd_word = _binencode(LEN3, Commands.STRUCT_ELEM, [
                        data_type])
                else:
                    raise InvalidSizeException(
                        data_type.name, data_type.size,
                        Commands.STRUCT_ELEM.name)

<<<<<<< HEAD
                value_bytes = data_type.encode(value)
                if len(label) == 0:
                    cmd_string += ", value={0:d}".format(value)
                else:
                    cmd_string += ", value={0:f}, label={1:s}".format(
                        value, label)
                self.write_command_to_files(cmd_word + value_bytes, cmd_string)
=======
                value_encoded = bytearray(struct.pack(
                    "<{}".format(data_type.struct_encoding),
                    _rescale(value, data_type)))

                cmd_word_list = bytearray(_ONE_WORD.pack(cmd_word)) + \
                    value_encoded + bytearray((4 - data_type.size % 4) % 4)
                cmd_string += ", value={0:d}".format(value)
>>>>>>> 33c05364
            else:
                cmd_word = _binencode(LEN1, Commands.STRUCT_ELEM, [
                    data_type])
                if len(label):
                    cmd_string += ", label={0:s}".format(label)
                self.write_command_to_files(cmd_word, cmd_string)

        # end of struct
        cmd_word = _binencode(LEN1, Commands.END_STRUCT)
        cmd_string = Commands.END_STRUCT.name
        cmd_string += " ID={0:d}".format(structure_id)
        self.write_command_to_files(cmd_word, cmd_string)

    def get_structure_value(
            self, destination_id, structure_id, parameter_index,
            parameter_index_is_register=False):
        """ Insert command to get a value from a structure.\
            The value is copied in a register.

        :param destination_id: The ID of the destination register
        :type destination_id: int
        :param structure_id: The ID of the source structure
        :type structure_id: int
        :param parameter_index: The ID of the parameter/element to copy
        :type parameter_index: int
        :param parameter_index_is_register: \
            True if the index of the structure is contained in a register
        :type parameter_index_is_register: bool
        :return: Nothing is returned
        :rtype: None
        :raise data_specification.exceptions.DataUndefinedWriterException: \
            If the binary specification file writer has not been initialised
        :raise spinn_storage_handlers.exceptions.DataWriteException: \
            If a write to external storage fails
        :raise data_specification.exceptions.ParameterOutOfBoundsException: \
            * If structure_id is not in the allowed range
            * If parameter_index is larger than the number of parameters\
            declared in the original structure
            * If destination_id is not the ID of a valid register
            * If parameter_index_is_register is True and parameter_index is\
            not a valid register ID
        :raise data_specification.exceptions.NotAllocatedException: \
            If the structure requested has not been declared
        """
        _bounds(Commands.READ_PARAM, "structure_id",
                structure_id, 0, MAX_STRUCT_SLOTS)
        _bounds(Commands.READ_PARAM, "destination_id",
                destination_id, 0, MAX_REGISTERS)
        if self.struct_slots[structure_id] is None:
            raise NotAllocatedException(
                "structure", structure_id, Commands.READ_PARAM.name)

        cmd_string = Commands.READ_PARAM.name
        cmd_string += " structure_id={0:d}, ".format(structure_id)

        if parameter_index_is_register is True:
            _bounds(Commands.READ_PARAM, "parameter_index",
                    parameter_index, 0, MAX_REGISTERS)
            cmd_word = _binencode(LEN1, Commands.READ_PARAM, [
                DEST_AND_SRC1, 16,
                destination_id, 12,
                parameter_index, 8,
                structure_id])
            cmd_string += ("element_id_from_register={0:d}, "
                           "destination_register={1:d}".format(
                               parameter_index, destination_id))
        else:
            _bounds(Commands.READ_PARAM, "parameter_index",
                    parameter_index, 0, MAX_STRUCT_ELEMENTS)
            if len(self.struct_slots[structure_id]) <= parameter_index:
                raise NotAllocatedException(
                    "structure {0:d} parameter".format(structure_id),
                    parameter_index, Commands.READ_PARAM.name)
            cmd_word = _binencode(LEN1, Commands.READ_PARAM, [
                DEST_ONLY, 16,
                destination_id, 12,
                parameter_index, 4,
                structure_id])
            cmd_string += ("element_id={0:d}, destination_register={1:d}"
                           .format(parameter_index, destination_id))

        self.write_command_to_files(cmd_word, cmd_string)

    def set_structure_value(self, structure_id, parameter_index, value,
                            data_type, value_is_register=False):
        """ Insert command to set a value in a structure

        :param structure_id:
            * If called outside of a function, the ID of the structure,\
              between 0 and 15
            * If called within a function, the ID of the structure\
              argument, between 0 and 4
        :type structure_id: int
        :param parameter_index: The index of the value to assign in the\
            structure, between 0 and the number of parameters declared in the\
            structure
        :type parameter_index: int
        :param value:
            * If value_is_register is False, the value to assign at the\
              selected position as a float
            * If value_is_register is True, the ID of the register containing\
              the value to assign to the position, between 0 and 15
        :type value: float
        :param data_type: type of the data to be stored in the structure.\
            If parameter value_is_register is set to true, this variable is\
            disregarded
        :type data_type: :py:class:`~DataType`
        :param value_is_register: Identifies if value identifies a register
        :type value_is_register: bool
        :return: Nothing is returned
        :rtype: None
        :raise data_specification.exceptions.DataUndefinedWriterException: \
            If the binary specification file writer has not been initialised
        :raise spinn_storage_handlers.exceptions.DataWriteException: \
            If a write to external storage fails
        :raise data_specification.exceptions.ParameterOutOfBoundsException: \
            * If structure_id is not in the allowed range
            * If parameter_index is larger than the number of parameters\
              declared in the original structure
            * If value_is_register is False, and the data type of the\
              structure value is an integer, and the value has a fractional\
              part
            * If value_is_register is False, and value would overflow the\
              position in the structure
            * If value_is_register is True, and value is not a valid register\
              ID
        :raise data_specification.exceptions.NotAllocatedException: \
            If the structure requested has not been declared
        """
        _bounds(Commands.WRITE_PARAM, "structure_id",
                structure_id, 0, MAX_STRUCT_SLOTS)
        _bounds(Commands.WRITE_PARAM, "parameter_index",
                parameter_index, 0, MAX_STRUCT_ELEMENTS)
        if self.struct_slots[structure_id] is None:
            raise NotAllocatedException(
                "structure", structure_id, Commands.WRITE_PARAM.name)
        if len(self.struct_slots[structure_id]) <= parameter_index:
            raise NotAllocatedException(
                "structure %d parameter" % structure_id, parameter_index,
                Commands.WRITE_PARAM.name)

        if self.struct_slots[structure_id][parameter_index][1] is not data_type:
            raise TypeMismatchException(Commands.WRITE_PARAM.name)

        cmd_string = Commands.WRITE_PARAM.name
        cmd_string += " structure_id={0:d}, element_id={1:d}, ".format(
            structure_id, parameter_index)

        if value_is_register:
            _bounds(Commands.WRITE_PARAM, "value", value, 0, MAX_REGISTERS)
            cmd_word = _binencode(LEN1, Commands.WRITE_PARAM, [
                SRC1_ONLY, 16,
                structure_id, 12,
                value, 8,
                parameter_index])
            cmd_string += "value=reg[{0:d}]".format(value)
            self.write_command_to_files(cmd_word, cmd_string)
        else:
            _typebounds(Commands.WRITE_PARAM, "value", value, data_type)
            if data_type.size > 4 and data_type.size != 8:
                raise InvalidSizeException(
                    data_type.name, data_type.size, Commands.WRITE_PARAM.name)
            cmd_word = _binencode((LEN2 if data_type.size <= 4 else LEN3),
                                  Commands.WRITE_PARAM, [
                                      NO_REGS, 16,
                                      structure_id, 12,
                                      parameter_index])
            value_encoded = data_type.encode(value)
            cmd_string += "value={0:d}".format(value)
            self.write_command_to_files(cmd_word + value_encoded, cmd_string)

    def write_structure(
            self, structure_id, repeats=1, repeats_is_register=False):
        """ Insert command to write a structure to the current write pointer,\
            causing the current write pointer to move on by the number of\
            bytes needed to represent the structure

        :param structure_id:
            * If called within a function, the ID of the structure to write,\
              between 0 and 15
            * If called outside of a function, the ID of the structure\
              argument, between 0 and 5
        :type structure_id: int
        :param repeats:
            * If repeats_is_register is True, the ID of the register\
              containing the number of repeats, between 0 and 15
            * If repeats_is_register is False, the number of repeats to write,\
              between 0 and 255
        :type repeats: int
        :param repeats_is_register: Identifies if repeats identifies a register
        :type repeats_is_register: bool
        :return: No value returned
        :rtype: None
        :raise data_specification.exceptions.DataUndefinedWriterException: \
            If the binary specification file writer has not been initialised
        :raise spinn_storage_handlers.exceptions.DataWriteException: \
            If a write to external storage fails
        :raise data_specification.exceptions.ParameterOutOfBoundsException: \
            * If repeats_is_register is False and structure_id is not\
              a valid ID
            * If repeats_is_register is True and structure_id
            * If the number of repeats is out of range
        :raise data_specification.exceptions.NoRegionSelectedException: \
            If no region has been  selected to write to
        :raise data_specification.exceptions.RegionExhaustedException: \
            If the selected region has no more space
        """
        _bounds(Commands.WRITE_STRUCT, "structure_id",
                structure_id, 0, MAX_STRUCT_SLOTS)
        if self.struct_slots[structure_id] is None:
            raise NotAllocatedException(
                "structure", structure_id, Commands.WRITE_STRUCT.name)

        cmd_string = Commands.WRITE_STRUCT.name
        cmd_string += " structure_id={0:d}, ".format(structure_id)
        if repeats_is_register:
            _bounds(Commands.WRITE_STRUCT, "repeats",
                    repeats, 0, MAX_REGISTERS)
            cmd_word = _binencode(LEN1, Commands.WRITE_STRUCT, [
                SRC1_ONLY, 16,
                repeats, 8,
                structure_id])
            cmd_string += "repeats=reg[{0:d}]".format(repeats)
        else:
            _bounds(Commands.WRITE_STRUCT, "repeats", repeats, 0, 16)
            cmd_word = _binencode(LEN1, Commands.WRITE_STRUCT, [
                repeats, 8,
                structure_id])
            cmd_string += "repeats={0:d}".format(repeats)
        self.write_command_to_files(cmd_word, cmd_string)

    def start_function(self, function_id, argument_by_value):
        """ Insert command to start a function definition, with up to 5\
            arguments, which are the IDs of structures to be used within the\
            function, each of which can be passed by reference or by value.\
            In the commands following this command up to the end_function\
            command, structures can only be referenced using the numbers 1 to\
            5 which address the arguments, rather than the original structure\
            IDs

        :param function_id: The ID of the function currently defined.
        :type function_id: int
        :param argument_by_value: A list of up to 5 booleans indicating if the\
            structure to be passed as an argument is to be passed by\
            reference (i.e., changes made within the function are persisted)\
            or by value (i.e., changes made within the function are lost when\
            the function exits. The number of arguments is determined by the\
            length of this list.
        :type argument_by_value: list of bool
        :return: The ID of the function, between 0 and 31
        :rtype: int
        :raise data_specification.exceptions.ParameterOutOfBoundsException: \
            If there are too many items in the list of arguments
        :raise data_specification.exceptions.InvalidCommandException: \
            If there is already a function being defined at this point
        :raise data_specification.exceptions.FunctionInUseException: \
            If the function is already defined
        """
        if self.ongoing_function_definition:
            raise InvalidCommandException(Commands.START_CONSTRUCTOR.name)
        _bounds(Commands.START_CONSTRUCTOR, "number of arguments",
                len(argument_by_value), 0, 6)
        _bounds(Commands.START_CONSTRUCTOR, "function_id",
                function_id, 0, MAX_CONSTRUCTORS)
        if self.function_slots[function_id] is not None:
            raise FunctionInUseException(function_id)

        self.function_slots[function_id] = argument_by_value

        cmd_string = Commands.START_CONSTRUCTOR.name
        cmd_string += " ID={0:d} number_of_args={1:d}".format(
            function_id, len(argument_by_value))

        self.ongoing_function_definition = True

        read_only_flags = 0
        for i, abv in enumerate(argument_by_value):
            cmd_string += " arg[{0:d}]=".format(i + 1)
            if abv:
                read_only_flags |= 1 << i
                cmd_string += "read-only"
            else:
                cmd_string += "read-write"

        cmd_word = _binencode(LEN1, Commands.START_CONSTRUCTOR, [
            function_id, 11,
            len(argument_by_value), 8,
            read_only_flags])
        self.write_command_to_files(cmd_word, cmd_string, indent=True)

    def end_function(self):
        """ Insert command to mark the end of a function definition

        :return: Nothing is returned
        :rtype: None
        :raise data_specification.exceptions.InvalidCommandException: \
            If there is no function being defined at this point
        """
        if not self.ongoing_function_definition:
            raise InvalidCommandException(Commands.END_CONSTRUCTOR.name)

        self.ongoing_function_definition = False

        cmd_word = _binencode(LEN1, Commands.END_CONSTRUCTOR)
        cmd_string = Commands.END_CONSTRUCTOR.name
        self.write_command_to_files(cmd_word, cmd_string, outdent=True)

    def call_function(self, function_id, structure_ids):
        """ Insert command to call a function

        :param function_id: \
            The ID of a previously defined function, between 0 and 31
        :type function_id: int
        :param structure_ids: A list of structure_ids that will be passed into\
            the function, each between 0 and 15
        :type structure_ids: list of int
        :return: Nothing is returned
        :rtype: None
        :raise data_specification.exceptions.DataUndefinedWriterException: \
            If the binary specification file writer has not been initialised
        :raise spinn_storage_handlers.exceptions.DataWriteException: \
            If a write to external storage fails
        :raise data_specification.exceptions.ParameterOutOfBoundsException: \
            * If the function ID is not valid
            * If any of the structure IDs are not valid
        :raise data_specification.exceptions.NotAllocatedException: \
            * If a function has not been defined with the given ID
            * If no structure has been defined with one of the IDs in\
              structure_ids
        :raise data_specification.exceptions.WrongParameterNumberException: \
            If a function is called with a wrong number of parameters
        :raise data_specification.exceptions.DuplicateParameterException: \
            If a function is called with duplicate parameters
        """
        _bounds(Commands.CONSTRUCT, "function",
                function_id, 0, MAX_CONSTRUCTORS)
        if self.function_slots[function_id] is None:
            raise NotAllocatedException(
                "function", function_id, Commands.CONSTRUCT.name)
        if len(structure_ids) != len(self.function_slots[function_id]):
            raise WrongParameterNumberException(
                function_id, len(self.function_slots[function_id]),
                structure_ids)
        if len(structure_ids) != len(set(structure_ids)):
            raise DuplicateParameterException(
                "%s %d" % (Commands.CONSTRUCT.name, function_id),
                structure_ids)

        cmd_string = Commands.CONSTRUCT.name
        cmd_string += " function_id={0:d}".format(function_id)

        param_word_encoded = bytearray()
        cmd_word_length = LEN1
        if structure_ids:
            param_word = 0
<<<<<<< HEAD
            for i in xrange(len(structure_ids)):
                _bounds(Commands.CONSTRUCT,
                        "structure argument {0:d}".format(i),
                        structure_ids[i], 0, MAX_STRUCT_SLOTS)
                if self.struct_slots[structure_ids[i]] is None:
=======
            for i, struct_id in enumerate(structure_ids):
                if struct_id < 0 or struct_id >= MAX_STRUCT_SLOTS:
                    raise ParameterOutOfBoundsException(
                        "structure argument {0:d}".format(i),
                        struct_id, 0, MAX_STRUCT_SLOTS - 1,
                        Commands.CONSTRUCT.name)
                if self.struct_slot[struct_id] == 0:
>>>>>>> 33c05364
                    raise NotAllocatedException(
                        "structure argument {0:d}".format(i),
                        struct_id, Commands.CONSTRUCT.name)

<<<<<<< HEAD
                param_word |= structure_ids[i] << (6 * i)
                cmd_string += " arg[{0:d}]=struct[{1:d}]".format(
                    i, structure_ids[i])
=======
                param_word |= struct_id << (6 * i)
                cmd_string += " arg[{0:d}]=struct[{1:d}]".format(i, struct_id)

        param_word_encoded = bytearray()
        if param_word is None:
            cmd_word_length = LEN1
        else:
>>>>>>> 33c05364
            cmd_word_length = LEN2
            param_word_encoded += _ONE_WORD.pack(param_word)

        cmd_word = _binencode(cmd_word_length, Commands.CONSTRUCT, [
            function_id, 8])
        self.write_command_to_files(cmd_word + param_word_encoded, cmd_string)

    def read_value(self, dest_id, data_type):
        """ Insert command to read a value from the current write pointer,\
            causing the write pointer to move by the number of bytes read.\
            The data is stored in a register passed as argument.

        :param dest_id: The ID of the destination register.
        :type dest_id: int
        :param data_type: The type of the data to be read.
        :type data_type: :py:class:`~DataType`
        :return: Nothing is returned
        :rtype: None
        """
        if data_type not in DataType:
            raise UnknownTypeException(
                data_type.value, Commands.READ.name)
        _bounds(Commands.READ, "register", dest_id, 0, MAX_REGISTERS)

        cmd_word = _binencode(LEN1, Commands.READ, [
            DEST_ONLY, 16,
            dest_id, 12,
            data_type.size])
        cmd_string = Commands.READ.name
        cmd_string += " {0:d} bytes in register {1:d}".format(
            data_type.size, dest_id)
        self.write_command_to_files(cmd_word, cmd_string)

    def create_cmd(self, data, data_type=DataType.UINT32):
        """ Creates command to write a value to the current write pointer,\
            causing the write pointer to move on by the number of bytes\
            required to represent the data type. The data is passed as a\
            parameter to this function.

        .. note::
            This does not actually insert the WRITE command in the spec;\
            that is done by :py:meth:`write_cmd`.

        :param data: the data to write.
        :type data: int or float
        :param data_type: the type to convert data to
        :type data_type: :py:class:`~DataType`
        :return: cmd_word_list; list of binary words to be added to the\
            binary data specification file, and
            cmd_string; string describing the command to be added to the\
            report for the data specification file
        :rtype: (bytearray, str)
        :raise data_specification.exceptions.ParameterOutOfBoundsException: \
            * If repeats_register is None, and repeats is out of range
            * If repeats_register is not a valid register ID
            * If data_type is an integer type, and data has a fractional part
            * If data would overflow the data type
        :raise data_specification.exceptions.UnknownTypeException: \
            If the data type is not known
        :raise data_specification.exceptions.InvalidSizeException: \
            If the data size is invalid
        """
        if data_type not in DataType:
            raise UnknownTypeException(data_type.value, Commands.WRITE.name)

        data_size = data_type.size
        if data_size == 1:
            cmd_data_len = LEN2
            data_len = 0
        elif data_size == 2:
            cmd_data_len = LEN2
            data_len = 1
        elif data_size == 4:
            cmd_data_len = LEN2
            data_len = 2
        elif data_size == 8:
            cmd_data_len = LEN3
            data_len = 3
        else:
            raise InvalidSizeException(
                data_type.name, data_size, Commands.WRITE.name)

        _typebounds(Commands.WRITE, "data", data, data_type)

        cmd_string = None
        if self.report_writer is not None:
            cmd_string = Commands.WRITE.name
            cmd_string += " data=0x%8.8X" % data

        repeat_reg_usage = NO_REGS
        cmd_word = _binencode(cmd_data_len, Commands.WRITE, [
            repeat_reg_usage, 16,
            data_len, 12,
            1])
        # 1 is based on parameters = 0, repeats = 1 and parameters |= repeats

        padding = 4 - data_type.size if data_type.size < 4 else 0
<<<<<<< HEAD

        cmd_word_list = cmd_word + struct.pack(
            "<{}{}x".format(data_type.struct_encoding, padding),
            data_value)
=======
        cmd_word_list = struct.pack(
            "<I{}{}x".format(data_type.struct_encoding, padding),
            cmd_word, _rescale(data, data_type))
>>>>>>> 33c05364
        if self.report_writer is not None:
            cmd_string += ", dataType={0:s}".format(data_type.name)
        return (cmd_word_list, cmd_string)

    def write_value(self, data, data_type=DataType.UINT32):
        """ Insert command to write a value one or more times to the current\
            write pointer, causing the write pointer to move on by the number\
            of bytes required to represent the data type. The data is passed\
            as a parameter to this function

        .. note::
            This method used to have two extra parameters repeats and\
            repeats_is_register. They have been removed here. If you need\
            them, use write_repeated_value

        :param data: the data to write as a float.
        :type data: float
        :param data_type: the type to convert data to
        :type data_type: :py:class:`~DataType`
        :return: Nothing is returned
        :rtype: None
        :raise data_specification.exceptions.DataUndefinedWriterException: \
            If the binary specification file writer has not been initialised
        :raise spinn_storage_handlers.exceptions.DataWriteException: \
            If a write to external storage fails
        :raise data_specification.exceptions.ParameterOutOfBoundsException: \
            * If repeats_register is None, and repeats is out of range
            * If repeats_register is not a valid register ID
            * If data_type is an integer type, and data has a fractional part
            * If data would overflow the data type
        :raise data_specification.exceptions.UnknownTypeException: \
            If the data type is not known
        :raise data_specification.exceptions.InvalidSizeException: \
            If the data size is invalid
        :raise data_specification.exceptions.NoRegionSelectedException: \
            If no region has been selected to write to
        """
        if self.current_region is None:
            raise NoRegionSelectedException(Commands.WRITE.name)
        cmd_word_list, cmd_string = self.create_cmd(data, data_type)
        self.write_command_to_files(cmd_word_list, cmd_string)

    def write_cmd(self, cmd_word_list, cmd_string):
        """ Applies write commands created previously created (and cached).

        .. note::
            See :py:meth:`create_cmd` for how to create the arguments to\
            this method.

        :param cmd_word_list: list of binary words to be added to the binary\
            data specification file
        :type cmd_word_list: bytearray
        :param cmd_string: string describing the command to be added to the\
            report for the data specification file
        :type cmd_string: str
        :return: Nothing is returned
        :rtype: None
        :raise spinn_storage_handlers.exceptions.DataWriteException: \
            If a write to external storage fails
        :raise data_specification.exceptions.NoRegionSelectedException: \
            If no region has been selected to write to
        """
        if self.current_region is None:
            raise NoRegionSelectedException(Commands.WRITE.name)
        self.write_command_to_files(cmd_word_list, cmd_string)

    def write_repeated_value(
            self, data, repeats=1, repeats_is_register=False,
            data_type=DataType.UINT32):
        """ Insert command to write a value one or more times to the current\
            write pointer, causing the write pointer to move on by the number\
            of bytes required to represent the data type. The data is passed\
            as a parameter to this function

        :param data: the data to write as a float.
        :type data: float
        :param repeats:
            * If repeats_is_register is False, this parameter identifies the\
              number of times to repeat the data, between 1 and 255\
              (default 1)
            * If repeats_is_register is True, this parameter identifies the\
              register that contains the number of repeats.
        :type repeats: int
        :param repeats_is_register: \
            Indicates if the parameter repeats identifies the register\
            containing the number of repeats of the value to write
        :type repeats_is_register: bool
        :param data_type: the type to convert data to
        :type data_type: :py:class:`~DataType`
        :return: Nothing is returned
        :rtype: None
        :raise data_specification.exceptions.DataUndefinedWriterException: \
            If the binary specification file writer has not been initialised
        :raise spinn_storage_handlers.exceptions.DataWriteException: \
            If a write to external storage fails
        :raise data_specification.exceptions.ParameterOutOfBoundsException: \
            * If repeats_register is None, and repeats is out of range
            * If repeats_register is not a valid register ID
            * If data_type is an integer type, and data has a fractional part
            * If data would overflow the data type
        :raise data_specification.exceptions.UnknownTypeException: \
            If the data type is not known
        :raise data_specification.exceptions.InvalidSizeException: \
            If the data size is invalid
        :raise data_specification.exceptions.NoRegionSelectedException: \
            If no region has been selected to write to
        """
        if self.current_region is None:
            raise NoRegionSelectedException(Commands.WRITE.name)
        if data_type not in DataType:
            raise UnknownTypeException(data_type.value, Commands.WRITE.name)

        data_size = data_type.size
        if data_size == 1:
            cmd_data_len = LEN2
            data_len = 0
        elif data_size == 2:
            cmd_data_len = LEN2
            data_len = 1
        elif data_size == 4:
            cmd_data_len = LEN2
            data_len = 2
        elif data_size == 8:
            cmd_data_len = LEN3
            data_len = 3
        else:
            raise InvalidSizeException(
                data_type.name, data_size, Commands.WRITE.name)

        if repeats_is_register is False:
            _bounds(Commands.WRITE, "repeats", repeats, 1, 256)
        else:
            _bounds(Commands.WRITE, "repeats", repeats, 0, MAX_REGISTERS)
        _typebounds(Commands.WRITE, "data", data, data_type)

        parameters = 0
        cmd_string = Commands.WRITE.name
        cmd_string += " data=0x%8.8X" % data

        if repeats_is_register:
            repeat_reg_usage = 1
            parameters |= (repeats << 4)
            cmd_string += ", repeats=reg[{0:d}]".format(repeats)
        else:
            repeat_reg_usage = NO_REGS
            parameters |= repeats & 0xFF
            cmd_string += ", repeats={0:d}".format(repeats)

<<<<<<< HEAD
        cmd_word = _binencode(cmd_data_len, Commands.WRITE, [
            repeat_reg_usage, 16,
            data_len, 12,
            parameters])
        data_word = data_type.encode(data)
=======
        cmd_word = (
            (cmd_data_len << 28) |
            (Commands.WRITE.value << 20) |
            (repeat_reg_usage << 16) | (data_len << 12) | parameters)

        padding = 4 - data_type.size if data_type.size < 4 else 0
        cmd_word_list = struct.pack(
            "<I{}{}x".format(data_type.struct_encoding, padding),
            cmd_word, _rescale(data, data_type))
>>>>>>> 33c05364
        cmd_string += ", dataType={0:s}".format(data_type.name)
        self.write_command_to_files(cmd_word + data_word, cmd_string)

    def write_value_from_register(
            self, data_register, repeats=1, repeats_is_register=False,
            data_type=DataType.UINT32):
        """ Insert command to write a value one or more times at the write\
            pointer of the current memory region, causing it to move.\
            The data is contained in a register whose ID is passed to the\
            function

        :param data_register: \
            Identifies the register in which the data is stored.
        :type data_register: int
        :param repeats:
            * If repeats_register is None, this parameter identifies the\
              number of times to repeat the data, between 1 and 255\
              (default 1)
            * If repeats_register is not None (i.e. has an integer value), the\
              content of this parameter is disregarded
        :type repeats: int
        :param repeats_is_register: Identifies the register containing the\
            number of repeats of the value to write
        :type repeats_is_register: None or int
        :param data_type: the type of the data held in the register
        :type data_type: :py:class:`~DataType`
        :return: Nothing is returned
        :rtype: None
        :raise data_specification.exceptions.DataUndefinedWriterException: \
            If the binary specification file writer has not been initialised
        :raise spinn_storage_handlers.exceptions.DataWriteException: \
            If a write to external storage fails
        :raise data_specification.exceptions.ParameterOutOfBoundsException: \
            * If repeats_register is None, and repeats is out of range
            * If repeats_register is not a valid register ID
            * If data_register is not a valid register ID
        :raise data_specification.exceptions.UnknownTypeException: \
            If the data type is not known
        :raise data_specification.exceptions.NoRegionSelectedException: \
            If no region has been selected to write to
        :raise data_specification.exceptions.RegionExhaustedException: \
            If the selected region has no more space
        """
        if data_type not in DataType:
            raise UnknownTypeException(
                data_type.value, Commands.WRITE.name)
        if self.current_region is None:
            raise NoRegionSelectedException(Commands.WRITE.name)

        data_size = data_type.size
        if data_size == 1:
            cmd_data_len = 0
        elif data_size == 2:
            cmd_data_len = 1
        elif data_size == 4:
            cmd_data_len = 2
        elif data_size == 8:
            cmd_data_len = 3
        else:
            raise InvalidSizeException(
                data_type.name, data_size, Commands.WRITE.name)

        if repeats_is_register is False:
            _bounds(Commands.WRITE, "repeats", repeats, 1, 256)
        else:
            _bounds(Commands.WRITE, "repeats", repeats, 0, MAX_REGISTERS)
        _bounds(Commands.WRITE, "data_register",
                data_register, 0, MAX_REGISTERS)

        cmd_string = Commands.WRITE.name
        cmd_string += " data=reg[{0:d}]".format(data_register)
        if repeats_is_register:
            reg_usage = SRC1_AND_SRC2
            parameters = repeats << 4
            cmd_string += ", repeats=reg[{0:d}]".format(repeats)
        else:
            reg_usage = SRC1_ONLY
            parameters = repeats & 0xFF
            cmd_string += ", repeats={0:d}".format(repeats)

        cmd_word = _binencode(LEN1, Commands.WRITE, [
            reg_usage, 16,
            cmd_data_len, 12,
            data_register, 8,
            parameters])
        cmd_string += ", dataType={0:s}".format(data_type.name)
        self.write_command_to_files(cmd_word, cmd_string)

    def write_array(self, array_values, data_type=DataType.UINT32):
        """ Insert command to write an array, causing the write pointer\
            to move on by (data type size * the array size), in bytes.

        :param array_values: An array of words to be written
        :type array_values: list of unsigned int
        :param data_type: Type of data contained in the array
        :type data_type: :py:class:`~data_specification.enums.DataType`
        :return: The position of the write pointer within the current region,\
            in bytes from the start of the region
        :rtype: int
        :raise data_specification.exceptions.DataUndefinedWriterException: \
            If the binary specification file writer has not been initialised
        :raise spinn_storage_handlers.exceptions.DataWriteException: \
            If a write to external storage fails
        :raise data_specification.exceptions.NoRegionSelectedException: \
            If no region has been previously selected
        """
        if data_type.numpy_typename is None:
            raise TypeMismatchException(Commands.WRITE_ARRAY.name)
        if self.current_region is None:
            raise NoRegionSelectedException(Commands.WRITE_ARRAY.name)

        data = numpy.array(array_values, dtype=data_type.numpy_typename)
        size = data.size * data_type.size
        if size % 4 != 0:
            raise UnknownTypeLengthException(size, Commands.WRITE_ARRAY.name)

<<<<<<< HEAD
        cmd_word = _binencode(LEN2, Commands.WRITE_ARRAY, [
            data_type.size])
        cmd_string = Commands.WRITE_ARRAY.name
        cmd_string += " {0:d} elements\n".format(size / 4)
        arg_word = _ONE_WORD.pack(size / 4)
        self.write_command_to_files(cmd_word + arg_word, cmd_string)
=======
        cmd_string = "WRITE_ARRAY, {0:d} elements\n".format(size // 4)

        cmd_word_list = bytearray(_TWO_WORDS.pack(cmd_word, size // 4))
        self.write_command_to_files(cmd_word_list, cmd_string)
>>>>>>> 33c05364
        self.spec_writer.write(data.tostring())

    def switch_write_focus(self, region):
        """ Insert command to switch the region being written to

        :param region: The ID of the region to switch to, between 0 and 15
        :type region: int
        :return: Nothing is returned
        :rtype: None
        :raise data_specification.exceptions.DataUndefinedWriterException: \
            If the binary specification file writer has not been initialised
        :raise spinn_storage_handlers.exceptions.DataWriteException: \
            If a write to external storage fails
        :raise data_specification.exceptions.ParameterOutOfBoundsException: \
            If the region identifier is not valid
        :raise data_specification.exceptions.NotAllocatedException: \
            If the region has not been allocated
        :raise data_specification.exceptions.RegionUnfilledException: \
            If the selected region should not be filled
        """
        _bounds(Commands.SWITCH_FOCUS, "region", region, 0, MAX_MEM_REGIONS)
        if self.mem_slots[region] is None:
            raise NotAllocatedException(
                "region", region, Commands.SWITCH_FOCUS.name)
        if self.mem_slots[region].empty:
            raise RegionUnfilledException(region, Commands.SWITCH_FOCUS.name)

        self.current_region = region

        cmd_string = Commands.SWITCH_FOCUS.name
        cmd_string += " memRegion = {0:d}".format(region)
        # Write command to switch focus:
        cmd_word = _binencode(LEN1, Commands.SWITCH_FOCUS, [
            0x0, 16,
            region & 0xF, 8])
        self.write_command_to_files(cmd_word, cmd_string)

    def start_loop(self, counter_register_id, start, end, increment=1,
                   start_is_register=False, end_is_register=False,
                   increment_is_register=False):
        """ Insert command to start a loop

        :param counter_register_id: The ID of the register to use as the loop\
            counter, between 0 and 15
        :type counter_register_id: int
        :param start:
            * If start_is_register is False, the number at which to start the\
              loop counter, >= 0
            * If start_is_register is True, the ID of the register containing\
              the number at which to start the loop counter, between 0 and 15
        :type start: int
        :param end:
            * If end_is_register is False, the number which the loop counter\
              must reach to stop the loop i.e. the loop will run while the\
              contents of counter_register < end, >= 0
            * If end_is_register is True, the ID of the register containing\
              the number at which to stop the loop, between 0 and 15
        :type end: int
        :param increment:
            * If increment_is_register is False, the amount by which to\
              increment the loop counter on each run of the loop, >= 0
            * If increment_is_register is True, the ID of the register\
              containing the amount by which to increment the loop counter on\
              each run of the loop, between 0 and 15
        :type increment: int
        :param start_is_register: Indicates if start is a register ID
        :type start_is_register: bool
        :param end_is_register: Indicates if end is a register ID
        :type end_is_register: bool
        :param increment_is_register: Indicates if increment is a register ID
        :type increment_is_register: bool
        :return: Nothing is returned
        :rtype: None
        :raise data_specification.exceptions.DataUndefinedWriterException: \
            If the binary specification file writer has not been initialised
        :raise spinn_storage_handlers.exceptions.DataWriteException: \
            If a write to external storage fails
        :raise data_specification.exceptions.ParameterOutOfBoundsException: \
            * If counter_register_id is not a valid register ID
            * If start_is_register is True and increment is not a valid\
              register_id
            * If end_is_register is True and increment is not a valid\
              register_id
            * If increment_is_register is True, and increment is not a\
              valid register_id
            * If start_is_register is False and start is not in the\
              allowed range
            * If end_is_register is False and end is not in the allowed range
            * If increment_is_register is False and increment is not in the\
              allowed range
        """
        _bounds(Commands.LOOP, "counter_register_id",
                counter_register_id, 0, MAX_REGISTERS)

        bit_field = 0
        length = LEN1
        encoded_values = bytearray()
        params = 0
        cmd_string = Commands.LOOP.name
        cmd_string += " counter_register_id=reg[{0:d}],".format(
            counter_register_id)

        if start_is_register:
            _bounds(Commands.LOOP, "start", start, 0, MAX_REGISTERS)
            bit_field |= 0x4
            params |= start << 8
            cmd_string += " start=reg[{0:d}],".format(start)
        else:
            _typebounds(Commands.LOOP, "start", start, DataType.INT32)
            length += 1
            encoded_values += _ONE_SIGNED_INT.pack(start)
            cmd_string += " start={0:d},".format(start)

        if end_is_register:
            _bounds(Commands.LOOP, "end", end, 0, MAX_REGISTERS)
            bit_field |= 0x2
            params |= end << 4
            cmd_string += " end=reg[{0:d}],".format(end)
        else:
            _typebounds(Commands.LOOP, "end", end, DataType.INT32)
            length += 1
            encoded_values += _ONE_SIGNED_INT.pack(end)
            cmd_string += " end={0:d},".format(end)

        if increment_is_register:
            _bounds(Commands.LOOP, "increment", increment, 0, MAX_REGISTERS)
            bit_field |= 0x1
            params |= increment
            cmd_string += " increment=reg[{0:d}],".format(increment)
        else:
            _typebounds(Commands.LOOP, "increment", increment, DataType.INT32)
            length += 1
            encoded_values += _ONE_SIGNED_INT.pack(increment)
            cmd_string += " increment={0:d},".format(increment)

        self.ongoing_loop = True

        cmd_word = _binencode(length, Commands.LOOP, [
            bit_field, 16,
            params, 4,
            counter_register_id])
        self.write_command_to_files(cmd_word + encoded_values, cmd_string)

    def break_loop(self):
        """ Insert command to break out of a loop before it has completed

        :return: Nothing is returned
        :rtype: None
        :raise data_specification.exceptions.DataUndefinedWriterException: \
            If the binary specification file writer has not been initialised
        :raise spinn_storage_handlers.exceptions.DataWriteException: \
            If a write to external storage fails
        :raise data_specification.exceptions.InvalidCommandException: \
            If there is no loop in operation at this point
        """
        if not self.ongoing_loop:
            raise InvalidCommandException(Commands.BREAK_LOOP.name)

        cmd_word = _binencode(LEN1, Commands.BREAK_LOOP)
        cmd_string = Commands.BREAK_LOOP.name
        self.write_command_to_files(cmd_word, cmd_string)

    def end_loop(self):
        """ Insert command to indicate that this is the end of the loop.\
            Commands between the start of the loop and this command will be\
            repeated.

        :return: Nothing is returned
        :rtype: None
        :raise data_specification.exceptions.DataUndefinedWriterException: \
            If the binary specification file writer has not been initialised
        :raise spinn_storage_handlers.exceptions.DataWriteException: \
            If a write to external storage fails
        :raise data_specification.exceptions.InvalidCommandException: \
            If there is no loop in operation at this point
        """
        cmd_word = _binencode(LEN1, Commands.END_LOOP)
        cmd_string = Commands.END_LOOP.name
        self.ongoing_loop = False
        self.write_command_to_files(cmd_word, cmd_string)

    def start_conditional(self, register_id, condition, value,
                          value_is_register=False):
        """ Insert command to start a conditional if...then...else construct.\
            If the condition evaluates to true, the statement is executed up\
            to the next else statement, or the end of the conditional,\
            whichever comes first.

        :param register_id: The ID of a register to compare the value of
        :type register_id: int
        :param condition: \
            The condition which must be true to execute the following commands
        :type condition: :py:class:`Condition`
        :param value:
            * If value_is_register is False, the value to compare to the\
              value in the register
            * If value_is_register is True, the ID of the register containing\
              the value to compare, between 0 and 15
        :type value: int
        :param value_is_register: Indicates if value is a register ID
        :type value_is_register: bool
        :return: Nothing is returned
        :rtype: None
        :raise data_specification.exceptions.DataUndefinedWriterException: \
            If the binary specification file writer has not been initialised
        :raise spinn_storage_handlers.exceptions.DataWriteException: \
            If a write to external storage fails
        :raise data_specification.exceptions.ParameterOutOfBoundsException: \
            * If the register_id is not a valid register ID
            * if value_is_register is True and value is not a valid\
              register ID
        :raise data_specification.exceptions.UnknownTypeException: \
            If the condition is not a valid condition
        """
        _bounds(Commands.IF, "register_id", register_id, 0, MAX_REGISTERS)
        if condition not in Condition:
            raise UnknownConditionException(condition, Commands.IF.name)

        data_encoded = bytearray()
        cmd_string = Commands.IF.name
        if value_is_register:
            _bounds(Commands.IF, "value", value, 0, MAX_REGISTERS)
            bit_field = 0x3
            cmd_word = _binencode(LEN1, Commands.IF, [
                bit_field, 16,
                register_id, 8,
                value, 4,
                condition])
            cmd_string += " reg[{0:d}] {1:s} reg[{2:d}]".format(
                register_id, condition.operator, value)
        else:
            _typebounds(Commands.IF, "value", value, DataType.INT32)
            bit_field = 0x2
            cmd_word = _binencode(LEN2, Commands.IF, [
                bit_field, 16,
                register_id, 8,
                condition])
            data_encoded += _ONE_SIGNED_INT.pack(value)
            cmd_string += " reg[{0:d}] {1:s} {2:d}".format(
                register_id, condition.operator, value)

        self.conditionals.append(False)
        cmd_word_list = cmd_word + data_encoded
        self.write_command_to_files(cmd_word_list, cmd_string, indent=True)

    def else_conditional(self):
        """ Insert command for the else of an if...then...else construct.\
            If the condition of the conditional evaluates to false, the\
            statements up between the conditional and the insertion of this\
            "else" are skipped, and the statements from this point until the\
            end of the conditional are executed.

        :return: Nothing is returned
        :rtype: None
        :raise data_specification.exceptions.DataUndefinedWriterException: \
            If the binary specification file writer has not been initialised
        :raise spinn_storage_handlers.exceptions.DataWriteException: \
            If a write to external storage fails
        :raise data_specification.exceptions.InvalidCommandException: \
            If there is no conditional in operation at this point
        """

        if not self.conditionals or \
                self.conditionals[len(self.conditionals) - 1] is True:
            raise InvalidCommandException(Commands.ELSE.name)

        self.conditionals[len(self.conditionals) - 1] = True
        cmd_word = _binencode(LEN1, Commands.ELSE)
        cmd_string = Commands.ELSE.name
        self.write_command_to_files(
            cmd_word, cmd_string, indent=True, outdent=True)

    def end_conditional(self):
        """ Insert command to mark the end of an if...then...else construct

        :return: Nothing is returned
        :rtype: None
        :raise data_specification.exceptions.DataUndefinedWriterException: \
            If the binary specification file writer has not been initialised
        :raise spinn_storage_handlers.exceptions.DataWriteException: \
            If a write to external storage fails
        :raise data_specification.exceptions.InvalidCommandException: \
            If there is no conditional in operation at this point
        """
        if not self.conditionals:
            raise InvalidCommandException(Commands.END_IF.name)

        self.conditionals.pop()
        cmd_word = _binencode(LEN1, Commands.END_IF)
        cmd_string = Commands.END_IF.name
        self.write_command_to_files(cmd_word, cmd_string, outdent=True)

    def set_register_value(self, register_id, data, data_is_register=False,
                           data_type=DataType.UINT32):
        """ Insert command to set the value of a register

        :param register_id: The ID of the register to assign, between 0 and 15
        :type register_id: int
        :param data:
            * If data_is_register is True, the register ID containing\
              the data to set, between 0 and 15
            * If data_is_register is False, the data as a float
        :type data: float
        :param data_is_register: Indicates if data is a register ID
        :type data_is_register: bool
        :param data_type: The type of the data to be assigned
        :type data_type: :py:class:`~DataType`
        :return: Nothing is returned
        :rtype: None
        :raise data_specification.exceptions.DataUndefinedWriterException: \
            If the binary specification file writer has not been initialised
        :raise spinn_storage_handlers.exceptions.DataWriteException: \
            If a write to external storage fails
        :raise data_specification.exceptions.ParameterOutOfBoundsException: \
            * If register_id is not a valid register_id
            * If data_is_register is True, and data is not a valid\
              register ID
            * If data_is_register is False, data_type is an integer type and\
              data has a fractional part
            * If data_is_register if False, and data would overflow the\
              data type
        :raise data_specification.exceptions.UnknownTypeException: \
            If the data type is not known
        """
        _bounds(Commands.MV, "register_id", register_id, 0, MAX_REGISTERS)

        if data_is_register:
            # Build command to move between registers:
            _bounds(Commands.MV, "data", data, 0, MAX_REGISTERS)
            if data == register_id:
                raise DuplicateParameterException(
                    Commands.MV.name, [register_id, data])

            dest_reg = register_id
            src_reg = data
            cmd_word = _binencode(LEN1, Commands.MV, [
                DEST_AND_SRC1, 16,
                dest_reg, 12,
                src_reg, 8])
            encoded_data = bytearray()
            cmd_string = "reg[{0:d}] = reg[{1:d}]".format(dest_reg, src_reg)
        else:
            # Build command to assign from an immediate:
            # command has a second word (the immediate)
            _typebounds(Commands.MV, "data", data, data_type)

            length = LEN3 if data_type.size > 4 else LEN2
            dest_reg = register_id
            cmd_word = _binencode(length, Commands.MV, [
                DEST_ONLY, 16,
                dest_reg, 12])
            encoded_data = data_type.encode(data)
            cmd_string = "reg[{0:d}] = {1:d} (0x{2:X})".format(
                dest_reg, data, data)

        self.write_command_to_files(cmd_word + encoded_data, cmd_string)

    def save_write_pointer(self, register_id):
        """ Insert command to save the write pointer to a register

        :param register_id: The ID of the register to assign, between 0 and 15
        :type register_id: int
        :return: Nothing is returned
        :rtype: None
        :raise data_specification.exceptions.DataUndefinedWriterException: \
            If the binary specification file writer has not been initialised
        :raise spinn_storage_handlers.exceptions.DataWriteException: \
            If a write to external storage fails
        :raise data_specification.exceptions.ParameterOutOfBoundsException: \
            If the register_id is not a valid register ID
        :raise data_specification.exceptions.NoRegionSelectedException: \
            If no region has been selected
        """
        _bounds(Commands.GET_WR_PTR, "register_id",
                register_id, 0, MAX_REGISTERS)
        if self.current_region is None:
            raise NoRegionSelectedException(Commands.GET_WR_PTR.name)

        bit_field = 0x4
        cmd_word = _binencode(LEN1, Commands.GET_WR_PTR, [
            bit_field, 16,
            register_id, 12])
        cmd_string = Commands.GET_WR_PTR.name
        cmd_string += " reg[{0:d}]".format(register_id)
        self.write_command_to_files(cmd_word, cmd_string)

    def set_write_pointer(self, address, address_is_register=False,
                          relative_to_current=False):
        """ Insert command to set the position of the write pointer within the\
            current region

        :param address:
            * If address_is_register is True, the ID of the register\
              containing the address to move to
            * If address_is_register is False, the address to move the\
              write pointer to
        :type address: int
        :param address_is_register: \
            Indicates if the the address is a register ID
        :type address_is_register: bool
        :param relative_to_current: \
            Indicates if the address is to be added to the current address,\
            or used as an absolute address from the start of the current region
        :type relative_to_current: bool
        :return: Nothing is returned
        :rtype: None
        :raise data_specification.exceptions.DataUndefinedWriterException: \
            If the binary specification file writer has not been initialised
        :raise spinn_storage_handlers.exceptions.DataWriteException: \
            If a write to external storage fails
        :raise data_specification.exceptions.ParameterOutOfBoundsException: \
            If the address_is_register is True and address is not a valid\
            register ID
        :raise data_specification.exceptions.NoRegionSelectedException: \
            If no region has been selected
        """
        if self.current_region is None:
            raise NoRegionSelectedException(Commands.SET_WR_PTR.name)
        if relative_to_current:
            relative = 1
            relative_string = "RELATIVE"
        else:
            relative = 0
            relative_string = "ABSOLUTE"

        data_encoded = bytearray()
        cmd_string = Commands.SET_WR_PTR.name
        if address_is_register:
            _bounds(Commands.SET_WR_PTR, "address", address, 0, MAX_REGISTERS)
            cmd_word = _binencode(LEN1, Commands.SET_WR_PTR, [
                SRC1_ONLY, 16,
                address, 8,
                relative])
            cmd_string += " reg[{0:d}] {1:s}".format(address, relative_string)
        else:
            if not relative_to_current:
                _typebounds(Commands.SET_WR_PTR, "address",
                            address, DataType.UINT32)
                data_encoded += _ONE_WORD.pack(address)
            else:
                _typebounds(Commands.SET_WR_PTR, "address",
                            address, DataType.INT32)
                data_encoded += _ONE_SIGNED_INT.pack(address)

            cmd_word = _binencode(LEN2, Commands.SET_WR_PTR, [
                NO_REGS, 16,
                relative])
            cmd_string += " {0:d} {1:s}".format(address, relative_string)

        self.write_command_to_files(cmd_word + data_encoded, cmd_string)

    def align_write_pointer(self, log_block_size,
                            log_block_size_is_register=False,
                            return_register_id=None):
        """ Insert command to align the write pointer against a power-of-2\
            block size in bytes.  Zeros are inserted in the intervening space

        :param log_block_size:
            * If log_block_size_is_register is False, log to base 2 of\
              the block size (e.g. The write pointer will be moved so\
              that it is a multiple of 2^(log_block_size)), between 0 and 32
            * If log_block_size_is_register is True, the ID of the\
              register containing log to the base 2 of the block size,\
              between 0 and 15
        :type log_block_size: int
        :param log_block_size_is_register: \
            Indicates if log_block_size is a register ID
        :type log_block_size_is_register: bool
        :param return_register_id: The ID of a register where the write\
            pointer will be written to once it has been updated, between\
            0 and 15or None if no such writing is to be done
        :type return_register_id: int
        :return: Nothing is returned
        :rtype: None
        :raise data_specification.exceptions.DataUndefinedWriterException: \
            If the binary specification file writer has not been initialised
        :raise spinn_storage_handlers.exceptions.DataWriteException: \
            If a write to external storage fails
        :raise data_specification.exceptions.ParameterOutOfBoundsException: \
            * If log_block_size_is_register is False, and\
              log_block_size is not within the allowed range
            * If log_block_size_is_register is True and log_block_size\
              is not a valid register ID
        :raise data_specification.exceptions.RegionOutOfBoundsException: \
            If the move of the pointer would put it outside of the\
            current region
        :raise data_specification.exceptions.NoRegionSelectedException: \
            If no region has been selected
        """
        if self.current_region is None:
            raise NoRegionSelectedException(Commands.ALIGN_WR_PTR.name)

        bit_field = 0
        imm_value = 0
        return_register_value = 0
        block_size_reg = 0
        cmd_string = Commands.ALIGN_WR_PTR.name

        if return_register_id is not None:
            _bounds(Commands.ALIGN_WR_PTR, "return_register_id",
                    return_register_id, 0, MAX_REGISTERS)
            bit_field |= 0x4
            return_register_value = return_register_id
            cmd_string = " reg[{0:d}] =".format(return_register_value)

        if log_block_size_is_register:
            _bounds(Commands.ALIGN_WR_PTR, "log_block_size",
                    log_block_size, 0, MAX_REGISTERS)
            bit_field |= 0x2
            block_size_reg = log_block_size
            cmd_string += " align(reg[{0:d}])".format(block_size_reg)
        else:
            _bounds(Commands.ALIGN_WR_PTR, "log_block_size",
                    log_block_size, 0, 32)
            imm_value = log_block_size
            cmd_string += " align({0:d})".format(imm_value)

        cmd_word = _binencode(LEN1, Commands.ALIGN_WR_PTR, [
            bit_field, 16,
            return_register_value, 12,
            block_size_reg, 8,
            imm_value])
        self.write_command_to_files(cmd_word, cmd_string)

    def call_arithmetic_operation(self, register_id, operand_1, operation,
                                  operand_2, signed,
                                  operand_1_is_register=False,
                                  operand_2_is_register=False):
        """ Insert command to perform an arithmetic operation on two signed or\
            unsigned values and store the result in a register

        :param register_id: The ID of the register to store the result in
        :type register_id: int
        :param operand_1:
            * If operand_1_is_register is True, the ID of a register where\
              the first operand can be found, between 0 and 15
            * If operand_1_is_register is False, a 32-bit value
        :type operand_1: int
        :param operation: The operation to perform
        :type operation: :py:class:`~ArithmeticOperation`
        :param operand_2:
            * If operand_2_is_register is True, the ID of a register where\
              the second operand can be found, between 0 and 15
            * If operand_2_is_register is False, a 32-bit value
        :type operand_2: int
        :param signed: Indicates if the values should be considered signed
        :type signed: bool
        :param operand_1_is_register: Indicates if operand_1 is a register ID
        :type operand_1_is_register: bool
        :param operand_2_is_register: Indicates if operand_2 is a register ID
        :type operand_2_is_register: bool
        :raise data_specification.exceptions.DataUndefinedWriterException: \
            If the binary specification file writer has not been initialised
        :raise spinn_storage_handlers.exceptions.DataWriteException: \
            If a write to external storage fails
        :raise data_specification.exceptions.ParameterOutOfBoundsException: \
            * If operand_1_is_register is True and operand_1 is not a\
              valid register ID
            * If operand_2_is_register is True and operand_2 is not a\
              valid register ID
        :raise data_specification.exceptions.UnknownTypeException: \
            If operation is not a known operation
        """
        _bounds(Commands.ARITH_OP, "register_id",
                register_id, 0, MAX_REGISTERS)
        if operation not in ArithmeticOperation:
            raise InvalidOperationException(
                "arithmetic", operation.value, Commands.ARITH_OP.name)

        cmd_length = 0
        bit_field = 0x4
        register_op_1 = 0
        register_op_2 = 0
        encoded_operands = bytearray()

        cmd_string = Commands.ARITH_OP.name
        cmd_string += " {0:s} reg[{1:d}] =".format(
            "SIGNED" if signed else "UNSIGNED", register_id)

        if operand_1_is_register:
            _bounds(Commands.ARITH_OP, "operand_1",
                    operand_1, 0, MAX_REGISTERS)
            bit_field |= 2
            register_op_1 = operand_1
            cmd_string += " reg[{0:d}]".format(register_op_1)
        elif signed:
            _typebounds(Commands.ARITH_OP, "operand_1",
                        operand_1, DataType.INT32)
            cmd_length += 1
            encoded_operands += _ONE_SIGNED_INT.pack(operand_1)
            cmd_string += " {0:d}".format(operand_1)
        else:
            _typebounds(Commands.ARITH_OP, "operand_1",
                        operand_1, DataType.UINT32)
            cmd_length += 1
            encoded_operands += _ONE_WORD.pack(operand_1)
            cmd_string += " {0:d}".format(operand_1)

        cmd_string += " " + operation.operator

        if operand_2_is_register:
            _bounds(Commands.ARITH_OP, "operand_2",
                    operand_2, 0, MAX_REGISTERS)
            bit_field |= 1
            register_op_2 = operand_2
            cmd_string += " reg[{0:d}]".format(register_op_2)
        elif signed:
            _typebounds(Commands.ARITH_OP, "operand_2",
                        operand_2, DataType.INT32)
            cmd_length += 1
            encoded_operands += _ONE_SIGNED_INT.pack(operand_2)
            cmd_string += " {0:d}".format(operand_2)
        else:
            _typebounds(Commands.ARITH_OP, "operand_2",
                        operand_2, DataType.UINT32)
            cmd_length += 1
            encoded_operands += _ONE_WORD.pack(operand_2)
            cmd_string += " {0:d}".format(operand_2)

        cmd_word = _binencode(cmd_length, Commands.ARITH_OP, [
            1 if signed else 0, 19,
            bit_field, 16,
            register_id, 12,
            register_op_1, 8,
            register_op_2, 4,
            operation])
        self.write_command_to_files(cmd_word + encoded_operands, cmd_string)

    def logical_and(self, register_id, operand_1, operand_2,
                    operand_1_is_register=False, operand_2_is_register=False):
        """ Insert command to perform a logical AND operation, using the\
             _call_logic_operation.

        :param register_id: The ID of the register to store the result in
        :type register_id: int
        :param operand_1:
            * If operand_1_is_register is True, the ID of a register\
              where the first operand can be found, between 0 and 15
            * If operand_1_is_register is False, a 32-bit value
        :type operand_1: int
        :param operand_2:
            * If operand_2_is_register is True, the ID of a register\
              where the second operand can be found. between 0 and 15
            * If operand_2_is_register is False, a 32-bit value
        :type operand_2: int
        :param operand_1_is_register: Indicates if operand_1 is a register ID
        :type operand_1_is_register: bool
        :param operand_2_is_register: Indicates if operand_2 is a register ID
        :type operand_2_is_register: bool
        :raise data_specification.exceptions.DataUndefinedWriterException: \
            If the binary specification file writer has not been initialised
        :raise spinn_storage_handlers.exceptions.DataWriteException: \
            If a write to external storage fails
        :raise data_specification.exceptions.ParameterOutOfBoundsException: \
            * If operand_1_is_register is True and operand_1 is not a\
              valid register ID
            * If operand_2_is_register is True and operand_2 is not a\
              valid register ID
        """
        self._call_logic_operation(
            register_id, operand_1, LogicOperation.AND, operand_2,
            operand_1_is_register, operand_2_is_register)

    def logical_or(self, register_id, operand_1, operand_2,
                   operand_1_is_register=False, operand_2_is_register=False):
        """ Insert command to perform a logical OR operation, using the\
            _call_logic_operation.

        :param register_id: The ID of the register to store the result in
        :type register_id: int
        :param operand_1:
            * If operand_1_is_register is True, the ID of a register\
              where the first operand can be found, between 0 and 15
            * If operand_1_is_register is False, a 32-bit value
        :type operand_1: int
        :param operand_2:
            * If operand_2_is_register is True, the ID of a register\
              where the second operand can be found. between 0 and 15
            * If operand_2_is_register is False, a 32-bit value
        :type operand_2: int
        :param operand_1_is_register: Indicates if operand_1 is a register ID
        :type operand_1_is_register: bool
        :param operand_2_is_register: Indicates if operand_2 is a register ID
        :type operand_2_is_register: bool
        :raise data_specification.exceptions.DataUndefinedWriterException: \
            If the binary specification file writer has not been initialised
        :raise spinn_storage_handlers.exceptions.DataWriteException: \
            If a write to external storage fails
        :raise data_specification.exceptions.ParameterOutOfBoundsException: \
            * If operand_1_is_register is True and operand_1 is not a\
              valid register ID
            * If operand_2_is_register is True and operand_2 is not a\
              valid register ID
        """
        self._call_logic_operation(
            register_id, operand_1, LogicOperation.OR, operand_2,
            operand_1_is_register, operand_2_is_register)

    def logical_left_shift(self, register_id, operand_1, operand_2,
                           operand_1_is_register=False,
                           operand_2_is_register=False):
        """ Insert command to perform a logical left shift operation, using\
            the _call_logic_operation.

        :param register_id: The ID of the register to store the result in
        :type register_id: int
        :param operand_1:
            * If operand_1_is_register is True, the ID of a register\
              where the first operand can be found, between 0 and 15
            * If operand_1_is_register is False, a 32-bit value
        :type operand_1: int
        :param operand_2:
            * If operand_2_is_register is True, the ID of a register\
              where the second operand can be found. between 0 and 15
            * If operand_2_is_register is False, a 32-bit value
        :type operand_2: int
        :param operand_1_is_register: Indicates if operand_1 is a register ID
        :type operand_1_is_register: bool
        :param operand_2_is_register: Indicates if operand_2 is a register ID
        :type operand_2_is_register: bool
        :raise data_specification.exceptions.DataUndefinedWriterException: \
            If the binary specification file writer has not been initialised
        :raise spinn_storage_handlers.exceptions.DataWriteException: \
            If a write to external storage fails
        :raise data_specification.exceptions.ParameterOutOfBoundsException: \
            * If operand_1_is_register is True and operand_1 is not a\
              valid register ID
            * If operand_2_is_register is True and operand_2 is not a\
              valid register ID
        """
        self._call_logic_operation(
            register_id, operand_1, LogicOperation.LEFT_SHIFT, operand_2,
            operand_1_is_register, operand_2_is_register)

    def logical_right_shift(self, register_id, operand_1, operand_2,
                            operand_1_is_register=False,
                            operand_2_is_register=False):
        """ Insert command to perform a logical right shift operation, using\
            the _call_logic_operation.

        :param register_id: The ID of the register to store the result in
        :type register_id: int
        :param operand_1:
            * If operand_1_is_register is True, the ID of a register\
              where the first operand can be found, between 0 and 15
            * If operand_1_is_register is False, a 32-bit value
        :type operand_1: int
        :param operand_2:
            * If operand_2_is_register is True, the ID of a register\
              where the second operand can be found. between 0 and 15
            * If operand_2_is_register is False, a 32-bit value
        :type operand_2: int
        :param operand_1_is_register: Indicates if operand_1 is a register ID
        :type operand_1_is_register: bool
        :param operand_2_is_register: Indicates if operand_2 is a register ID
        :type operand_2_is_register: bool
        :raise data_specification.exceptions.DataUndefinedWriterException: \
            If the binary specification file writer has not been initialised
        :raise spinn_storage_handlers.exceptions.DataWriteException: \
            If a write to external storage fails
        :raise data_specification.exceptions.ParameterOutOfBoundsException: \
            * If operand_1_is_register is True and operand_1 is not a\
              valid register ID
            * If operand_2_is_register is True and operand_2 is not a\
              valid register ID
        """
        self._call_logic_operation(
            register_id, operand_1, LogicOperation.RIGHT_SHIFT, operand_2,
            operand_1_is_register, operand_2_is_register)

    def logical_xor(self, register_id, operand_1, operand_2,
                    operand_1_is_register=False, operand_2_is_register=False):
        """ Insert command to perform a logical xor operation, using\
            the _call_logic_operation.

        :param register_id: The ID of the register to store the result in
        :type register_id: int
        :param operand_1:
            * If operand_1_is_register is True, the ID of a register\
              where the first operand can be found, between 0 and 15
            * If operand_1_is_register is False, a 32-bit value
        :type operand_1: int
        :param operand_2:
            * If operand_2_is_register is True, the ID of a register\
              where the second operand can be found. between 0 and 15
            * If operand_2_is_register is False, a 32-bit value
        :type operand_2: int
        :param operand_1_is_register: Indicates if operand_1 is a register ID
        :type operand_1_is_register: bool
        :param operand_2_is_register: Indicates if operand_2 is a register ID
        :type operand_2_is_register: bool
        :raise data_specification.exceptions.DataUndefinedWriterException: \
            If the binary specification file writer has not been initialised
        :raise spinn_storage_handlers.exceptions.DataWriteException: \
            If a write to external storage fails
        :raise data_specification.exceptions.ParameterOutOfBoundsException: \
            * If operand_1_is_register is True and operand_1 is not a\
              valid register ID
            * If operand_2_is_register is True and operand_2 is not a\
              valid register ID
        """
        self._call_logic_operation(
            register_id, operand_1, LogicOperation.XOR, operand_2,
            operand_1_is_register, operand_2_is_register)

    def logical_not(self, register_id, operand, operand_is_register=False):
        """ Insert command to perform a logical xor operation, using\
            the _call_logic_operation.

        :param register_id: The ID of the register to store the result in
        :type register_id: int
        :param operand:
            * If operand_is_register is True, the ID of a register where the\
              first operand can be found, between 0 and 15
            * If operand_is_register is False, a 32-bit value
        :type operand: int
        :param operand_is_register: Indicates if operand_1 is a register ID
        :type operand_is_register: bool
        :raise data_specification.exceptions.DataUndefinedWriterException: \
            If the binary specification file writer has not been initialised
        :raise spinn_storage_handlers.exceptions.DataWriteException: \
            If a write to external storage fails
        :raise data_specification.exceptions.ParameterOutOfBoundsException: \
            * If operand_is_register is True and operand_1 is not a\
              valid register ID
        """
        self._call_logic_operation(
            register_id, operand, LogicOperation.NOT, 0,
            operand_is_register, False)

    def _call_logic_operation(self, register_id, operand_1, operation,
                              operand_2, operand_1_is_register=False,
                              operand_2_is_register=False):
        """ Insert command to perform a logic operation on two signed or\
            unsigned values and store the result in a register

        :param register_id: The ID of the register to store the result in
        :type register_id: int
        :param operand_1:
            * If operand_1_is_register is True, the ID of a register\
              where the first operand can be found, between 0 and 15
            * If operand_1_is_register is False, a 32-bit value
        :type operand_1: int
        :param operation: The operation to perform
        :type operation: :py:class:`~LogicOperation`
        :param operand_2:
            * If operand_2_is_register is True, the ID of a register\
              where the second operand can be found. between 0 and 15
            * If operand_2_is_register is False, a 32-bit value
        :type operand_2: int
        :param operand_1_is_register: Indicates if operand_1 is a register ID
        :type operand_1_is_register: bool
        :param operand_2_is_register: Indicates if operand_2 is a register ID
        :type operand_2_is_register: bool
        :raise data_specification.exceptions.DataUndefinedWriterException: \
            If the binary specification file writer has not been initialised
        :raise spinn_storage_handlers.exceptions.DataWriteException: \
            If a write to external storage fails
        :raise data_specification.exceptions.ParameterOutOfBoundsException: \
            * If operand_1_is_register is True and operand_1 is not a\
              valid register ID
            * If operand_2_is_register is True and operand_2 is not a\
              valid register ID
        :raise data_specification.exceptions.InvalidOperationException: \
            If operation is not a known operation
        """
        _bounds(Commands.LOGIC_OP, "register_id",
                register_id, 0, MAX_REGISTERS)
        if operation not in LogicOperation:
            raise InvalidOperationException(
                "logic", operation.value, Commands.LOGIC_OP.name)

        cmd_length = 0
        bit_field = 0x4
        register_op_1 = 0
        register_op_2 = 0
        encoded_operands = bytearray()

        cmd_string = Commands.LOGIC_OP.name
        cmd_string += " reg[{0:d}] =".format(register_id)
        if operation.value == LogicOperation.NOT.value:
            cmd_string += " " + operation.operator

        if operand_1_is_register:
            _bounds(Commands.LOGIC_OP, "operand_1",
                    operand_1, 0, MAX_REGISTERS)
            bit_field |= 2
            register_op_1 = operand_1
            cmd_string += " reg[{0:d}]".format(register_op_1)
        else:
            cmd_length += 1
            _typebounds(Commands.LOGIC_OP, "operand_1",
                        operand_1, DataType.UINT32)
            encoded_operands += _ONE_WORD.pack(operand_1)
            cmd_string += " " + str(operand_1)

        if operation.value != LogicOperation.NOT.value:
            cmd_string += " " + operation.operator
            if operand_2_is_register:
                _bounds(Commands.LOGIC_OP, "operand_2",
                        operand_2, 0, MAX_REGISTERS)
                bit_field |= 1
                register_op_2 = operand_2
                cmd_string += " reg[{0:d}]".format(register_op_2)
            else:
                cmd_length += 1
                _typebounds(Commands.LOGIC_OP, "operand_2",
                            operand_2, DataType.UINT32)
                encoded_operands += _ONE_WORD.pack(operand_2)
                cmd_string += " " + str(operand_2)

        cmd_word = _binencode(cmd_length, Commands.LOGIC_OP, [
            bit_field, 16,
            register_id, 12,
            register_op_1, 8,
            register_op_2, 4,
            operation])
        self.write_command_to_files(cmd_word + encoded_operands, cmd_string)

    def copy_structure(self, source_structure_id, destination_structure_id,
                       source_id_is_register=False,
                       destination_id_is_register=False):
        """ Insert command to copy a structure, possibly overwriting another\
            structure

        :param source_structure_id:
            * If source_id_is_register is True, the ID of the register\
              holding the source structure ID, between 0 and 15
            * Otherwise, the ID of the source structure, between 0 and 15
        :type source_structure_id: int
        :param destination_structure_id:
            * If destination_id_is_register is True, the ID of the register\
              holding the destination structure ID, between 0 and 15
            * If destination_id_is_register is False, the ID of the\
              destination structure, between 0 and 15
        :type destination_structure_id: int
        :param source_id_is_register: \
            Indicates if source_structure_id is a register ID
        :type source_id_is_register: bool
        :param destination_id_is_register: \
            Indicates if destination_structure_id is a register ID
        :type destination_id_is_register: bool
        :return: The ID of the copied structure, between 0 and 15
        :rtype: int
        :raise data_specification.exceptions.DataUndefinedWriterException: \
            If the binary specification file writer has not been initialised
        :raise spinn_storage_handlers.exceptions.DataWriteException: \
            If a write to external storage fails
        :raise data_specification.exceptions.ParameterOutOfBoundsException: \
            * If source_id_is_register is True and source_structure_id\
              is not a valid register ID
            * If destination_id_is_register is True and\
              destination_structure_id is not a valid register ID
            * If source_id_is_register is False and source_structure_id\
              is not a valid structure ID
            * If destination_id_is_register is False and\
              destination_structure_id is not a valid structure ID
        :raise data_specification.exceptions.NotAllocatedException: \
            * If no structure with ID source_structure_id has been allocated
        """
        if source_structure_id == destination_structure_id and \
                destination_id_is_register == source_id_is_register:
            raise DuplicateParameterException(
                Commands.COPY_STRUCT.name,
                [source_structure_id, destination_structure_id])

        bit_field = 0
        cmd_string = Commands.COPY_STRUCT.name

        if source_id_is_register:
            _bounds(Commands.COPY_STRUCT, "source_structure_id",
                    source_structure_id, 0, MAX_REGISTERS)
            bit_field |= SRC1_ONLY
            cmd_string += " source_struct=reg[{0:d}]".format(
                source_structure_id)
        else:
            _bounds(Commands.COPY_STRUCT, "source_structure_id",
                    source_structure_id, 0, MAX_STRUCT_SLOTS)
            if self.struct_slots[source_structure_id] == 0:
                raise NotAllocatedException(
                    "struct", source_structure_id, Commands.COPY_STRUCT.name)
            cmd_string += " source_struct={0:d}".format(source_structure_id)

        if destination_id_is_register:
            _bounds(Commands.COPY_STRUCT, "destination_structure_id",
                    destination_structure_id, 0, MAX_REGISTERS)
            bit_field |= DEST_ONLY
            cmd_string += " destination_struct=reg[{0:d}]".format(
                destination_structure_id)
        else:
            _bounds(Commands.COPY_STRUCT, "destination_structure_id",
                    destination_structure_id, 0, MAX_STRUCT_SLOTS)
            cmd_string += " destination_struct={0:d}".format(
                destination_structure_id)

        cmd_word = _binencode(LEN1, Commands.COPY_STRUCT, [
            bit_field, 16,
            destination_structure_id, 12,
            source_structure_id, 8])
        self.write_command_to_files(cmd_word, cmd_string)

    def copy_structure_parameter(self, source_structure_id,
                                 source_parameter_index,
                                 destination_id,
                                 destination_parameter_index=None,
                                 destination_is_register=False):
<<<<<<< HEAD
        """ Insert command to copy the value of a parameter from one structure\
            to another
=======
        """ Insert command to copy the value of a parameter from one\
            structure to another.
>>>>>>> 33c05364

        :param source_structure_id: \
            The ID of the source structure, between 0 and 15
        :type source_structure_id: int
        :param source_parameter_index: \
            The index of the parameter in the source structure
        :type source_parameter_index: int
        :param destination_id: The ID of the destination structure, or the
            ID of the destination register, between 0 and 15
        :type destination_id: int
        :param destination_parameter_index: The index of the parameter in the\
            destination structure. Ignored when writing to a register.
        :type destination_parameter_index: int
        :return: Nothing is returned
        :param destination_is_register: \
            Indicates whether the destination is a structure or a register.
        :type destination_is_register: bool
        :rtype: None
        :raise data_specification.exceptions.DataUndefinedWriterException: \
            If the binary specification file writer has not been initialised
        :raise spinn_storage_handlers.exceptions.DataWriteException: \
            If a write to external storage fails
        :raise data_specification.exceptions.ParameterOutOfBoundsException: \
            * If source_structure_id is not a valid structure ID
            * If destination_id is not a valid structure ID
            * If source_parameter_index is not a valid parameter index\
              in the source structure
            * If destination_parameter_index is not a valid parameter\
              index in the destination structure
        :raise data_specification.exceptions.NotAllocatedException: \
            * If no structure with ID destination_id has been allocated
            * If no structure with ID source_structure_id has been allocated
        """
        _bounds(Commands.COPY_PARAM, "source_structure_id",
                source_structure_id, 0, MAX_STRUCT_SLOTS)
        _bounds(Commands.COPY_PARAM, "source_parameter_index",
                source_parameter_index, 0, MAX_STRUCT_ELEMENTS)
        if self.struct_slots[source_structure_id] == 0:
            raise NotAllocatedException(
                "structure", source_structure_id, Commands.COPY_PARAM.name)
        if (len(self.struct_slots[source_structure_id]) <=
                source_parameter_index):
            raise NotAllocatedException(
                "parameter", source_parameter_index, Commands.COPY_PARAM.name)

        cmd_string = Commands.COPY_PARAM.name
        if not destination_is_register:
            _bounds(Commands.COPY_PARAM, "destination_parameter_index",
                    destination_parameter_index, 0, MAX_STRUCT_ELEMENTS)
            _bounds(Commands.COPY_PARAM, "destination_structure_id",
                    destination_id, 0, MAX_STRUCT_SLOTS)
            if self.struct_slots[destination_id] == 0:
                raise NotAllocatedException(
                    "structure", destination_id, Commands.COPY_PARAM.name)
            if (len(self.struct_slots[source_structure_id]) <=
                    source_parameter_index):
                raise NotAllocatedException(
                    "parameter", destination_parameter_index,
                    Commands.COPY_PARAM.name)
            if (len(self.struct_slots[destination_id]) <=
                    destination_parameter_index):
                raise NotAllocatedException(
                    "parameter", destination_parameter_index,
                    Commands.COPY_PARAM.name)
            if (self.struct_slots[source_structure_id]
                    [source_parameter_index][1] !=
                    self.struct_slots[destination_id]
                    [destination_parameter_index][1]):
                raise TypeMismatchException(Commands.COPY_PARAM.name)
            if (source_structure_id == destination_id and
                    destination_parameter_index == source_parameter_index):
                raise DuplicateParameterException(
                    Commands.COPY_PARAM.name, [
                        source_structure_id, source_parameter_index,
                        destination_id, destination_parameter_index])

            cmd_word_1 = _binencode(LEN2, Commands.COPY_PARAM, [
                NO_REGS, 16,
                destination_id, 12,
                source_structure_id, 8])
            param_word = ((destination_parameter_index << 8) |
                          source_parameter_index)
            cmd_string += (
                " source_structure_id = {0:d}, source_parameter_id = {1:d}, "
                "destination_structure_id = {2:d}, "
                "destination_parameter_id = {3:d}".format(
                    source_structure_id, source_parameter_index,
                    destination_id, destination_parameter_index))
        else:
            _bounds(Commands.COPY_PARAM, "destination_register_id",
                    destination_id, 0, MAX_REGISTERS)

            cmd_word_1 = _binencode(LEN2, Commands.COPY_PARAM, [
                DEST_ONLY, 16,
                destination_id, 12,
                source_structure_id, 8])
            param_word = source_parameter_index
            cmd_string += (
                " source_structure_id = {0:d}, source_parameter_id = {1:d}, "
                "destination_register_id = {2:d}".format(
                    source_structure_id, source_parameter_index,
                    destination_id))

        cmd_word_list = cmd_word_1 + _ONE_WORD.pack(param_word)
        self.write_command_to_files(cmd_word_list, cmd_string)

    def print_value(self, value, value_is_register=False,
                    data_type=DataType.UINT32):
        """ Insert command to print out a value (for debugging)

        :param value:
            * If value_is_register is True, the ID of the register containing\
              the value to print
            * If value_is_register is False, the value to print as a float
        :type value: float
        :param value_is_register: Indicates if the value is a register
        :type value_is_register: bool
        :param data_type: The type of the data to be printed
        :type data_type: :py:class:`~DataType`
        :return: Nothing is returned
        :rtype: None
        :raise data_specification.exceptions.DataUndefinedWriterException: \
            If the binary specification file writer has not been initialised
        :raise spinn_storage_handlers.exceptions.DataWriteException: \
            If a write to external storage fails
        :raise data_specification.exceptions.ParameterOutOfBoundsException: \
            * If value_is_register is True and value is not a valid\
              register ID
            * If value_is_register is False, the data_type is an integer type\
              and value has a fractional part
            * If value_is_register is False and the value would overflow the\
              data type
        :raise data_specification.exceptions.UnknownTypeException: \
            * If data_type is not a valid data type
        """
        cmd_word_length = LEN1
        source_register_id = 0
        bit_field = 0
        data_encoded = bytearray()
        cmd_string = Commands.PRINT_VAL.name

        if value_is_register:
            _bounds(Commands.PRINT_VAL, "value", value, 0, MAX_REGISTERS)
            bit_field |= 2
            source_register_id = value
            cmd_string += " reg[{0:d}]".format(source_register_id)
        else:
            _typebounds(Commands.PRINT_VAL, "value", value, data_type)
            if data_type.size <= 4:
                cmd_word_length = LEN2
            else:
                cmd_word_length = LEN3
            data_encoded += data_type.encode(value)
            cmd_string += " {0:d}".format(value)

        cmd_word = _binencode(cmd_word_length, Commands.PRINT_VAL, [
            bit_field, 16,
            source_register_id, 8,
            data_type])
        self.write_command_to_files(cmd_word + data_encoded, cmd_string)

    def print_text(self, text, encoding="ASCII"):
        """ Insert command to print some text (for debugging)

        :param text: The text to write (max 12 *bytes* once encoded)
        :type text: str
<<<<<<< HEAD
        :param encoding: The encoding to use for the text (default: ASCII)
=======
        :param encoding: \
            The character encoding to use for the string. Defaults to ASCII.
>>>>>>> 33c05364
        :return: Nothing is returned
        :rtype: None
        :raise data_specification.exceptions.DataUndefinedWriterException: \
            If the binary specification file writer has not been initialised
        :raise spinn_storage_handlers.exceptions.DataWriteException: \
            If a write to external storage fails
        """
<<<<<<< HEAD
        text_encoded = bytearray(text.encode(encoding))
        text_len = len(text_encoded)
        _bounds(Commands.PRINT_TXT, "len(text)", text_len, 1, 13)
=======
        text_encoded = bytearray(text.encode(encoding=encoding))
        text_len = len(text_encoded)
        if text_len > 12:
            raise ParameterOutOfBoundsException(
                "len(text)", text_len, 1, 12, Commands.PRINT_TXT.name)

>>>>>>> 33c05364
        if text_len <= 4:
            cmd_word_len = LEN2
        elif text_len <= 8:
            cmd_word_len = LEN3
        else:
            cmd_word_len = LEN4

        # add final padding to the encoded text
        if text_len % 4 is not 0:
            text_encoded += bytearray(4 - text_len % 4)

        cmd_string = Commands.PRINT_TXT.name
        cmd_string += " \"{0:s}\"".format(text)
        cmd_word = _binencode(cmd_word_len, Commands.PRINT_TXT, [
            text_len - 1])
        self.write_command_to_files(cmd_word + text_encoded, cmd_string)

    def print_struct(self, structure_id, structure_id_is_register=False):
        """ Insert command to print out a structure (for debugging)

        :param structure_id:
            * If structure_id_is_register is True, the ID of the register\
              containing the ID of the structure to print, between 0 and 15
            * If structure_id_is_register is False, the ID of the structure\
              to print, between 0 and 15
        :type structure_id: int
        :param structure_id_is_register: \
            Indicates if the structure_id is a register
        :type structure_id_is_register: bool
        :return: Nothing is returned
        :rtype: None
        :raise data_specification.exceptions.DataUndefinedWriterException: \
            If the binary specification file writer has not been initialised
        :raise data_specification.exceptions.ParameterOutOfBoundsException: \
            * If structure_id_is_register is True and structure_id is not a\
              valid register ID
            * If structure_id_is_register is False and structure_id is not a\
              valid structure ID
        :raise data_specification.exceptions.NotAllocatedException: \
            If structure_id_is_register is False and structure_id is the ID\
            of a structure that has not been allocated
        """
        cmd_string = Commands.PRINT_STRUCT.name
        if structure_id_is_register:
            _bounds(Commands.PRINT_STRUCT, "structure_id",
                    structure_id, 0, MAX_REGISTERS)
            struct_register = structure_id
            structure_id = 0
            bit_field = 0x2
            cmd_string += " struct(reg[{0:d}])".format(struct_register)
        else:
            _bounds(Commands.PRINT_STRUCT, "structure_id",
                    structure_id, 0, MAX_STRUCT_SLOTS)
            if self.struct_slots[structure_id] == 0:
                raise NotAllocatedException(
                    "structure", structure_id, Commands.PRINT_STRUCT.name)
            struct_register = 0
            bit_field = 0
            cmd_string += " struct({0:d})".format(structure_id)

        cmd_word = _binencode(LEN1, Commands.PRINT_STRUCT, [
            bit_field, 16,
            struct_register, 8,
            structure_id])
        self.write_command_to_files(cmd_word, cmd_string)

    def end_specification(self, close_writer=True):
        """ Insert a command to indicate that the specification has finished\
            and finish writing

        :param close_writer: \
            Indicates whether to close the underlying writer(s)
        :type close_writer: bool
        :return: Nothing is returned
        :rtype: None
        :raise data_specification.exceptions.DataUndefinedWriterException: \
            If the binary specification file writer has not been initialised
        :raise spinn_storage_handlers.exceptions.DataWriteException: \
            If a write to external storage fails
        """
        self.comment("\nEnd of specification:")

        cmd_word = _binencode(LEN1, Commands.END_SPEC)
        encoded_parameter = _ONE_SIGNED_INT.pack(-1)
        cmd_string = Commands.END_SPEC.name
        self.write_command_to_files(cmd_word + encoded_parameter, cmd_string)

        if close_writer:
            self.spec_writer.close()
            if self.report_writer is not None:
                self.report_writer.close()

    def write_command_to_files(self, cmd_word_list, cmd_string, indent=False,
                               outdent=False, no_instruction_number=False):
        """ Writes the binary command to the binary output file and, if the\
            user has requested a text output for debug purposes, also write\
            the text version to the text file.\
            Setting the optional parameter 'indent' to True causes subsequent\
            commands to be indented by two spaces relative to this one.\
            Similarly, setting 'outdent' to True, reverses this spacing.

        :param cmd_word_list: list of binary words to be added to the binary\
            data specification file
        :type cmd_word_list: bytearray
        :param cmd_string: string describing the command to be added to the\
            report for the data specification file
        :type cmd_string: str
        :param indent: if the following lines need to be indented
        :type indent: bool
        :param outdent: if the following lines need to be out-dented
        :type outdent: bool
        :param no_instruction_number: if each report line should include also\
            the address of the command in the file
        :param no_instruction_number: bool
        :return: Nothing is returned
        :rtype: None
        :raise data_specification.exceptions.DataUndefinedWriterException: \
            If the binary specification file writer has not been initialised
        :raise spinn_storage_handlers.exceptions.DataWriteException: \
            If a write to external storage fails
        """
        if self.spec_writer is None:
            raise DataUndefinedWriterException(
                "The spec file writer has not been initialised")
        elif cmd_word_list:
            self.spec_writer.write(cmd_word_list)

        if self.report_writer is not None:
            if outdent is True:
                self.txt_indent = min(self.txt_indent - 1, 0)
            indent_string = "   " * self.txt_indent
            if no_instruction_number is True:
                formatted_cmd_string = "{0:s}{1:s}\n".format(
                    indent_string, cmd_string)
            else:
                pc = "%8.8X" % self.instruction_counter
                formatted_cmd_string = "{}. {}{}\n".format(
                    pc, indent_string, cmd_string)
                self.instruction_counter += len(cmd_word_list)
            self.report_writer.write(formatted_cmd_string.encode("UTF-8"))
            if indent is True:
                self.txt_indent += 1
        return

    @property
    def region_sizes(self):
        """ A list of sizes of each region that has been reserved. Note that\
            the list will include 0s for each non-reserved region.
        """
<<<<<<< HEAD
        return [0 if slot is None else slot.size for slot in self.mem_slots]
=======
        return [0 if slot == 0 else slot[0] for slot in self.mem_slot]
>>>>>>> 33c05364
<|MERGE_RESOLUTION|>--- conflicted
+++ resolved
@@ -1,18 +1,14 @@
 import decimal
 from enum import Enum
 import logging
+import struct
 import numpy
-import struct
-from spinn_machine import sdram
 
 from .constants import \
     MAX_CONSTRUCTORS, MAX_MEM_REGIONS, MAX_RANDOM_DISTS, MAX_REGISTERS,\
     MAX_RNGS, MAX_STRUCT_ELEMENTS, MAX_STRUCT_SLOTS, \
     LEN1, LEN2, LEN3, LEN4, \
     NO_REGS, SRC1_ONLY, SRC1_AND_SRC2, DEST_AND_SRC1, DEST_ONLY
-from .enums import \
-    DataType, RandomNumberGenerator, Commands, Condition, LogicOperation, \
-    ArithmeticOperation
 from .exceptions import \
     DataUndefinedWriterException, DuplicateParameterException, \
     FunctionInUseException, InvalidCommandException, \
@@ -22,15 +18,12 @@
     RegionUnfilledException, RNGInUseException, StructureInUseException, \
     TypeMismatchException, UnknownConditionException, UnknownTypeException, \
     UnknownTypeLengthException, WrongParameterNumberException
-<<<<<<< HEAD
-=======
+
 from data_specification.enums import \
     DataType, RandomNumberGenerator, Commands, Condition, LogicOperation, \
     ArithmeticOperation
 from spinn_machine import sdram
-import numpy
 from spinn_storage_handlers.abstract_classes import AbstractDataWriter
->>>>>>> 33c05364
 
 logger = logging.getLogger(__name__)
 _ONE_SBYTE = struct.Struct("<b")
@@ -39,7 +32,6 @@
 _TWO_WORDS = struct.Struct("<II")
 
 
-<<<<<<< HEAD
 def _bounds(cmd, name, value, low, high):
     """ A simple bounds checker.
     """
@@ -76,6 +68,11 @@
     return bytearray(_ONE_WORD.pack(cmd_word))
 
 
+def _rescale(data, data_type):
+    data_value = decimal.Decimal(str(data)) * data_type.scale
+    return int(data_value.to_integral_value())
+
+
 class _MemSlot(object):
     __slots__ = ["label", "size", "empty"]
 
@@ -83,11 +80,6 @@
         self.label = label
         self.size = size
         self.empty = empty
-=======
-def _rescale(data, data_type):
-    data_value = decimal.Decimal(str(data)) * data_type.scale
-    return int(data_value.to_integral_value())
->>>>>>> 33c05364
 
 
 class DataSpecificationGenerator(object):
@@ -131,17 +123,6 @@
     def __init__(self, spec_writer, report_writer=None):
         """
         :param spec_writer: The object to write the specification to
-<<<<<<< HEAD
-        :type spec_writer: Subclass of\
-            :py:class:`spinn_storage_handlers.abstract_classes.AbstractDataWriter`
-        :param report_writer: \
-            Determines if a text version of the specification is to be\
-            written and, if so, where. No report is written if this is None.
-        :type report_writer: Subclass of\
-            :py:class:`spinn_storage_handlers.abstract_classes.AbstractDataWriter`
-        :raise spinn_storage_handlers.exceptions.DataWriteException:\
-            If a write to external storage fails
-=======
         :type spec_writer: \
             :py:class:`~spinn_storage_handlers.abstract_classes.AbstractDataWriter`
         :param report_writer: \
@@ -149,7 +130,8 @@
             written and, if so, where. No report is written if this is None.
         :type report_writer: \
             :py:class:`~spinn_storage_handlers.abstract_classes.AbstractDataWriter`
->>>>>>> 33c05364
+        :raise spinn_storage_handlers.exceptions.DataWriteException:\
+            If a write to external storage fails
         """
         if not isinstance(spec_writer, AbstractDataWriter):
             raise TypeError("spec_writer must be an AbstractDataWriter")
@@ -523,7 +505,6 @@
                         data_type.name, data_type.size,
                         Commands.STRUCT_ELEM.name)
 
-<<<<<<< HEAD
                 value_bytes = data_type.encode(value)
                 if len(label) == 0:
                     cmd_string += ", value={0:d}".format(value)
@@ -531,15 +512,6 @@
                     cmd_string += ", value={0:f}, label={1:s}".format(
                         value, label)
                 self.write_command_to_files(cmd_word + value_bytes, cmd_string)
-=======
-                value_encoded = bytearray(struct.pack(
-                    "<{}".format(data_type.struct_encoding),
-                    _rescale(value, data_type)))
-
-                cmd_word_list = bytearray(_ONE_WORD.pack(cmd_word)) + \
-                    value_encoded + bytearray((4 - data_type.size % 4) % 4)
-                cmd_string += ", value={0:d}".format(value)
->>>>>>> 33c05364
             else:
                 cmd_word = _binencode(LEN1, Commands.STRUCT_ELEM, [
                     data_type])
@@ -895,38 +867,18 @@
         cmd_word_length = LEN1
         if structure_ids:
             param_word = 0
-<<<<<<< HEAD
-            for i in xrange(len(structure_ids)):
+            for i, struct_id in enumerate(structure_ids):
                 _bounds(Commands.CONSTRUCT,
                         "structure argument {0:d}".format(i),
                         structure_ids[i], 0, MAX_STRUCT_SLOTS)
-                if self.struct_slots[structure_ids[i]] is None:
-=======
-            for i, struct_id in enumerate(structure_ids):
-                if struct_id < 0 or struct_id >= MAX_STRUCT_SLOTS:
-                    raise ParameterOutOfBoundsException(
-                        "structure argument {0:d}".format(i),
-                        struct_id, 0, MAX_STRUCT_SLOTS - 1,
-                        Commands.CONSTRUCT.name)
                 if self.struct_slot[struct_id] == 0:
->>>>>>> 33c05364
                     raise NotAllocatedException(
                         "structure argument {0:d}".format(i),
                         struct_id, Commands.CONSTRUCT.name)
 
-<<<<<<< HEAD
-                param_word |= structure_ids[i] << (6 * i)
-                cmd_string += " arg[{0:d}]=struct[{1:d}]".format(
-                    i, structure_ids[i])
-=======
                 param_word |= struct_id << (6 * i)
                 cmd_string += " arg[{0:d}]=struct[{1:d}]".format(i, struct_id)
 
-        param_word_encoded = bytearray()
-        if param_word is None:
-            cmd_word_length = LEN1
-        else:
->>>>>>> 33c05364
             cmd_word_length = LEN2
             param_word_encoded += _ONE_WORD.pack(param_word)
 
@@ -1023,17 +975,7 @@
             1])
         # 1 is based on parameters = 0, repeats = 1 and parameters |= repeats
 
-        padding = 4 - data_type.size if data_type.size < 4 else 0
-<<<<<<< HEAD
-
-        cmd_word_list = cmd_word + struct.pack(
-            "<{}{}x".format(data_type.struct_encoding, padding),
-            data_value)
-=======
-        cmd_word_list = struct.pack(
-            "<I{}{}x".format(data_type.struct_encoding, padding),
-            cmd_word, _rescale(data, data_type))
->>>>>>> 33c05364
+        cmd_word_list = cmd_word + data_type.encode(data)
         if self.report_writer is not None:
             cmd_string += ", dataType={0:s}".format(data_type.name)
         return (cmd_word_list, cmd_string)
@@ -1182,23 +1124,11 @@
             parameters |= repeats & 0xFF
             cmd_string += ", repeats={0:d}".format(repeats)
 
-<<<<<<< HEAD
         cmd_word = _binencode(cmd_data_len, Commands.WRITE, [
             repeat_reg_usage, 16,
             data_len, 12,
             parameters])
         data_word = data_type.encode(data)
-=======
-        cmd_word = (
-            (cmd_data_len << 28) |
-            (Commands.WRITE.value << 20) |
-            (repeat_reg_usage << 16) | (data_len << 12) | parameters)
-
-        padding = 4 - data_type.size if data_type.size < 4 else 0
-        cmd_word_list = struct.pack(
-            "<I{}{}x".format(data_type.struct_encoding, padding),
-            cmd_word, _rescale(data, data_type))
->>>>>>> 33c05364
         cmd_string += ", dataType={0:s}".format(data_type.name)
         self.write_command_to_files(cmd_word + data_word, cmd_string)
 
@@ -1315,19 +1245,12 @@
         if size % 4 != 0:
             raise UnknownTypeLengthException(size, Commands.WRITE_ARRAY.name)
 
-<<<<<<< HEAD
         cmd_word = _binencode(LEN2, Commands.WRITE_ARRAY, [
             data_type.size])
         cmd_string = Commands.WRITE_ARRAY.name
         cmd_string += " {0:d} elements\n".format(size / 4)
         arg_word = _ONE_WORD.pack(size / 4)
         self.write_command_to_files(cmd_word + arg_word, cmd_string)
-=======
-        cmd_string = "WRITE_ARRAY, {0:d} elements\n".format(size // 4)
-
-        cmd_word_list = bytearray(_TWO_WORDS.pack(cmd_word, size // 4))
-        self.write_command_to_files(cmd_word_list, cmd_string)
->>>>>>> 33c05364
         self.spec_writer.write(data.tostring())
 
     def switch_write_focus(self, region):
@@ -2334,13 +2257,8 @@
                                  destination_id,
                                  destination_parameter_index=None,
                                  destination_is_register=False):
-<<<<<<< HEAD
-        """ Insert command to copy the value of a parameter from one structure\
-            to another
-=======
         """ Insert command to copy the value of a parameter from one\
             structure to another.
->>>>>>> 33c05364
 
         :param source_structure_id: \
             The ID of the source structure, between 0 and 15
@@ -2507,31 +2425,19 @@
 
         :param text: The text to write (max 12 *bytes* once encoded)
         :type text: str
-<<<<<<< HEAD
-        :param encoding: The encoding to use for the text (default: ASCII)
-=======
         :param encoding: \
             The character encoding to use for the string. Defaults to ASCII.
->>>>>>> 33c05364
-        :return: Nothing is returned
-        :rtype: None
-        :raise data_specification.exceptions.DataUndefinedWriterException: \
-            If the binary specification file writer has not been initialised
-        :raise spinn_storage_handlers.exceptions.DataWriteException: \
-            If a write to external storage fails
-        """
-<<<<<<< HEAD
-        text_encoded = bytearray(text.encode(encoding))
+        :return: Nothing is returned
+        :rtype: None
+        :raise data_specification.exceptions.DataUndefinedWriterException: \
+            If the binary specification file writer has not been initialised
+        :raise spinn_storage_handlers.exceptions.DataWriteException: \
+            If a write to external storage fails
+        """
+        text_encoded = bytearray(text.encode(encoding=encoding))
         text_len = len(text_encoded)
         _bounds(Commands.PRINT_TXT, "len(text)", text_len, 1, 13)
-=======
-        text_encoded = bytearray(text.encode(encoding=encoding))
-        text_len = len(text_encoded)
-        if text_len > 12:
-            raise ParameterOutOfBoundsException(
-                "len(text)", text_len, 1, 12, Commands.PRINT_TXT.name)
-
->>>>>>> 33c05364
+
         if text_len <= 4:
             cmd_word_len = LEN2
         elif text_len <= 8:
@@ -2681,8 +2587,4 @@
         """ A list of sizes of each region that has been reserved. Note that\
             the list will include 0s for each non-reserved region.
         """
-<<<<<<< HEAD
-        return [0 if slot is None else slot.size for slot in self.mem_slots]
-=======
-        return [0 if slot == 0 else slot[0] for slot in self.mem_slot]
->>>>>>> 33c05364
+        return [0 if slot is None else slot.size for slot in self.mem_slots]