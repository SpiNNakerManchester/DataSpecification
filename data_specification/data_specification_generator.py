# Copyright (c) 2017-2019 The University of Manchester
#
# This program is free software: you can redistribute it and/or modify
# it under the terms of the GNU General Public License as published by
# the Free Software Foundation, either version 3 of the License, or
# (at your option) any later version.
#
# This program is distributed in the hope that it will be useful,
# but WITHOUT ANY WARRANTY; without even the implied warranty of
# MERCHANTABILITY or FITNESS FOR A PARTICULAR PURPOSE.  See the
# GNU General Public License for more details.
#
# You should have received a copy of the GNU General Public License
# along with this program.  If not, see <http://www.gnu.org/licenses/>.

from enum import Enum, IntEnum
import logging
import struct
import numpy
from spinn_machine import sdram
from spinn_storage_handlers.abstract_classes import AbstractDataWriter
from .constants import (
    MAX_CONSTRUCTORS, MAX_MEM_REGIONS, MAX_RANDOM_DISTS, MAX_REGISTERS,
    MAX_RNGS, MAX_STRUCT_ELEMENTS, MAX_STRUCT_SLOTS, LEN1, LEN2, LEN3, LEN4,
    NO_REGS, DEST_AND_SRC1, DEST_ONLY, SRC1_ONLY, SRC1_AND_SRC2,
    BYTES_PER_WORD)
from .exceptions import (
    DataUndefinedWriterException, DuplicateParameterException,
    FunctionInUseException, InvalidCommandException,
    InvalidOperationException, InvalidSizeException, NotAllocatedException,
    NoRegionSelectedException, ParameterOutOfBoundsException,
    RandomNumberDistributionInUseException, RegionInUseException,
    RegionUnfilledException, RNGInUseException, StructureInUseException,
    TypeMismatchException, UnknownConditionException, UnknownTypeException,
    UnknownTypeLengthException, WrongParameterNumberException)
from .enums import (
    DataType, RandomNumberGenerator, Commands, Condition, LogicOperation,
    ArithmeticOperation)

logger = logging.getLogger(__name__)
_ONE_SBYTE = struct.Struct("<b")
_ONE_WORD = struct.Struct("<I")
_ONE_SIGNED_INT = struct.Struct("<i")
_TWO_WORDS = struct.Struct("<II")


def _bounds(cmd, name, value, low, high):
    """ A simple bounds checker.
    """
    if value < low or value >= high:
        raise ParameterOutOfBoundsException(
            name, value, low, high - 1, cmd.name)


def _typebounds(cmd, name, value, valuetype):
    """ A simple bounds checker that uses the bounds from a type descriptor.
    """
    if valuetype not in DataType:
        raise UnknownTypeException(valuetype, cmd.name)
    if value < valuetype.min or value > valuetype.max:
        raise ParameterOutOfBoundsException(
            name, value, valuetype.min, valuetype.max, cmd.name)


class _Field(IntEnum):
    """ Various shifts for fields used with :py:func:`_binencode`.
    """
    LENGTH = 28
    COMMAND = 20
    SIGNED = 19
    USAGE = 16
    DESTINATION = 12
    FUNCTION = 11
    SOURCE_1 = 8
    EMPTY = 7
    SHRINK = 6
    SOURCE_2 = 4
    IMMEDIATE = 0


def _binencode(command, arguments):
    """ Encodes commands as binary words.

    :param Commands command: The code of the command being encoded.
    :param arguments: How to parameterise the command.
    :type arguments: dict(:py:class:`_Field`,int)
    :return: the encoded command
    :rtype: bytearray
    """
    cmd_word = command.value << _Field.COMMAND
    for shift in arguments:
        if shift < 0 or shift > 31:
            raise KeyError()
        val = arguments[shift]
        if isinstance(val, Enum):
            val = val.value
        else:
            val = int(val)
        cmd_word |= val << shift
    return bytearray(_ONE_WORD.pack(cmd_word))


class _MemSlot(object):
    """ Metadata for a memory region.
    """
    __slots__ = ["label", "size", "empty"]

    def __init__(self, label, size, empty):
        #: Optional label for the region; str or None
        self.label = label
        #: The size of the region; int
        self.size = size
<<<<<<< HEAD
        #: Whether the region is to be left empty; bool
=======

        # round size to a number of words
        if size % BYTES_PER_WORD != 0:
            size = size + (BYTES_PER_WORD - (size % BYTES_PER_WORD))
>>>>>>> acd0d624
        self.empty = empty


class DataSpecificationGenerator(object):
    """ Used to generate a SpiNNaker data specification language file that\
        can be executed to produce a memory image.
    """
    # pylint: disable=too-many-arguments

    __slots__ = [
        "_spec_writer",
        "_report_writer",
        "_txt_indent",
        "_instruction_counter",
        "_mem_slots",
        "_function_slots",
        "_struct_slots",
        "_rng",
        "_random_distribution",
        "_conditionals",
        "_current_region",
        "_ongoing_function_definition",
        "_ongoing_loop"
    ]

    def __init__(self, spec_writer, report_writer=None):
        """
        :param spec_writer: The object to write the specification to
        :type spec_writer: \
            ~spinn_storage_handlers.abstract_classes.AbstractDataWriter
        :param report_writer: \
            Determines if a text version of the specification is to be\
            written and, if so, where. No report is written if this is None.
        :type report_writer: \
            ~spinn_storage_handlers.abstract_classes.AbstractDataWriter \
            or None
        :raise spinn_storage_handlers.exceptions.DataWriteException:\
            If a write to external storage fails
        """
        if not isinstance(spec_writer, AbstractDataWriter):
            raise TypeError("spec_writer must be an AbstractDataWriter")
        #: The object to write the specification to
        self._spec_writer = spec_writer
        if report_writer is not None and not isinstance(
                report_writer, AbstractDataWriter):
            raise TypeError(
                "report_writer must be an AbstractDataWriter or None")
        #: the writer for the human readable report
        self._report_writer = report_writer
        #: current indentation for the report writer
        self._txt_indent = 0
        #: instruction counter, for the report writer only
        self._instruction_counter = 0
        #: the memory regions; list(
        self._mem_slots = [None] * MAX_MEM_REGIONS
        #: the functions
        self._function_slots = [None] * MAX_CONSTRUCTORS
        #: the structure definitions
        self._struct_slots = [None] * MAX_STRUCT_SLOTS
        #: the random number generators
        self._rng = [None] * MAX_RNGS
        #: the random distributions
        self._random_distribution = [None] * MAX_RANDOM_DISTS
        #: stack of _conditionals, used for 'else' tracking
        self._conditionals = []
        #: the current DSG region we're writing to
        self._current_region = None
        #: whether there is a currently-being-made function definition
        self._ongoing_function_definition = False
        #: whether there is a currently executing loop
        self._ongoing_loop = False

    def comment(self, comment):
        """ Write a comment to the text version of the specification.\
            Note that this is ignored by the binary file

        :param str comment: The comment to write
        :raise DataUndefinedWriterException: \
            If the binary specification file writer has not been initialised
        :raise spinn_storage_handlers.exceptions.DataWriteException: \
            If a write to external storage fails
        """
        self._write_command_to_files(
            bytearray(), comment, no_instruction_number=True)

    def define_break(self):
        """ Insert command to stop execution with an exception (for debugging)

        :raise DataUndefinedWriterException: \
            If the binary specification file writer has not been initialised
        :raise spinn_storage_handlers.exceptions.DataWriteException: \
            If a write to external storage fails
        """
        cmd_word = _binencode(Commands.BREAK, {
            _Field.LENGTH: LEN1})
        cmd_string = Commands.BREAK.name
        self._write_command_to_files(cmd_word, cmd_string)

    def no_operation(self):
        """ Insert command to execute nothing

        :raise DataUndefinedWriterException: \
            If the binary specification file writer has not been initialised
        :raise spinn_storage_handlers.exceptions.DataWriteException: \
            If a write to external storage fails
        """
        cmd_word = _binencode(Commands.NOP, {
            _Field.LENGTH: LEN1})
        cmd_string = Commands.NOP.name
        self._write_command_to_files(cmd_word, cmd_string)
        return

    def reserve_memory_region(
            self, region, size, label=None, empty=False, shrink=True):
        """ Insert command to reserve a memory region

        :param int region: The number of the region to reserve, from 0 to 15
        :param int size: The size to reserve for the region, in bytes
        :param label: An optional label for the region
        :type label: str or None
        :param bool empty: Specifies if the region will be left empty
        :param bool shrink: Specifies if the region will be compressed
        :raise DataUndefinedWriterException: \
            If the binary specification file writer has not been initialised
        :raise spinn_storage_handlers.exceptions.DataWriteException: \
            If a write to external storage fails
        :raise RegionInUseException: If the ``region`` was already reserved
        :raise ParameterOutOfBoundsException: \
            If the ``region`` requested was out of the allowed range, or\
            the ``size`` was too big to fit in SDRAM
        """
        _bounds(Commands.RESERVE, "memory region identifier",
                region, 0, MAX_MEM_REGIONS)
        _bounds(Commands.RESERVE, "memory size",
                size, 1, sdram.SDRAM.max_sdram_found)
        if self._mem_slots[region] is not None:
            raise RegionInUseException(region, self._mem_slots[region].label)

        self._mem_slots[region] = _MemSlot(label, size, empty)

        cmd_word = _binencode(Commands.RESERVE, {
            _Field.LENGTH: LEN2,
            _Field.USAGE: NO_REGS,
            _Field.EMPTY: bool(empty),
            _Field.SHRINK: bool(shrink),
            _Field.IMMEDIATE: region})
        encoded_size = _ONE_WORD.pack(size)

        cmd_string = Commands.RESERVE.name
        cmd_string += " memRegion={0:d} size={1:d}".format(region, size)
        if label is not None:
            cmd_string += " label='{0:s}'".format(label)
        if empty:
            cmd_string += " UNFILLED"

        self._write_command_to_files(cmd_word + encoded_size, cmd_string)

    def free_memory_region(self, region):
        """ Insert command to free a previously reserved memory region

        :param int region: The number of the region to free, from 0 to 15
        :raise DataUndefinedWriterException: \
            If the binary specification file writer has not been initialised
        :raise spinn_storage_handlers.exceptions.DataWriteException: \
            If a write to external storage fails
        :raise NotAllocatedException: \
            If the region was not reserved
        :raise ParameterOutOfBoundsException: \
            If the ``region`` requested was out of the allowed range
        """
        _bounds(Commands.FREE, "memory region identifier",
                region, 0, MAX_MEM_REGIONS)
        if self._mem_slots[region] is None:
            raise NotAllocatedException(
                "region", region, Commands.FREE.name)

        label = self._mem_slots[region].label
        self._mem_slots[region] = None

        cmd_word = _binencode(Commands.FREE, {
            _Field.LENGTH: LEN1,
            _Field.USAGE: NO_REGS,
            _Field.IMMEDIATE: region})
        cmd_string = Commands.FREE.name
        cmd_string += " memRegion={0:d}".format(region)
        if label is not None:
            cmd_string += " ({0:s})".format(label)
        self._write_command_to_files(cmd_word, cmd_string)

    def declare_random_number_generator(self, rng_id, rng_type, seed):
        """ Insert command to declare a random number generator

        :param int rng_id: The ID of the random number generator
        :param RandomNumberGenerator rng_type: \
            The type of the random number generator
        :param int seed: The seed of the random number generator >= 0
        :raise DataUndefinedWriterException: \
            If the binary specification file writer has not been initialised
        :raise spinn_storage_handlers.exceptions.DataWriteException: \
            If a write to external storage fails
        :raise UnknownTypeException: \
            If the ``rng_type`` is not one of the allowed values
        :raise ParameterOutOfBoundsException:
            * If the ``seed`` is too big or too small
            * If the ``rng_id`` is not in the allowed range
        :raise RNGInUseException: \
            If the random number generator with the given ID has already been\
            defined
        """
        _bounds(Commands.DECLARE_RNG, "random number generator ID",
                rng_id, 0, MAX_RNGS)
        if rng_type not in RandomNumberGenerator:
            raise UnknownTypeException(
                rng_type.value, Commands.DECLARE_RNG.name)

        if self._rng[rng_id] is not None:
            raise RNGInUseException(rng_id)
        _typebounds(Commands.DECLARE_RNG, "seed", seed, DataType.UINT32)

        self._rng[rng_id] = [rng_type, seed]

        cmd_word = _binencode(Commands.DECLARE_RNG, {
            _Field.LENGTH: LEN2,
            _Field.DESTINATION: rng_id,
            _Field.SOURCE_1: rng_type})
        encoded_seed = _ONE_WORD.pack(seed)

        cmd_string = Commands.DECLARE_RNG.name
        cmd_string += " ID={0:d}, source={1:d}, seed={2:d}".format(
            rng_id, rng_type.value, seed)
        self._write_command_to_files(cmd_word + encoded_seed, cmd_string)

    def declare_uniform_random_distribution(
            self, distribution_id, structure_id, rng_id, min_value, max_value):
        """ Insert commands to declare a uniform random distribution

        :param int distribution_id: ID of the distribution being set up
        :param int structure_id: ID of an empty structure slot to fill with\
            the uniform random distribution data
        :param int rng_id: \
            The ID of the random number generator, between 0 and 15
        :param float min_value: The minimum value that should be returned from\
            the distribution between -32768.0 and max_value
        :param float max_value: The maximum value that should be returned from\
            the distribution between min_value and 32767.9999847
        :raise DataUndefinedWriterException: \
            If the binary specification file writer has not been initialised
        :raise spinn_storage_handlers.exceptions.DataWriteException: \
            If a write to external storage fails
        :raise NoMoreException: \
            If there is no more space for a new random distribution
        :raise NotAllocatedException: \
            If the requested ``rng_id`` has not been allocated
        :raise ParameterOutOfBoundsException: \
            If ``rng_id``, ``structure_id``, ``min_value`` or ``max_value`` is\
            out of range
        :raise StructureInUseException: \
            If structure ``structure_id`` is already defined
        """
        _bounds(Commands.DECLARE_RANDOM_DIST, "distribution ID",
                distribution_id, 0, MAX_RANDOM_DISTS)
        _bounds(Commands.DECLARE_RANDOM_DIST, "rng ID",
                rng_id, 0, MAX_RNGS)
        _typebounds(Commands.DECLARE_RANDOM_DIST, "min_value",
                    min_value, DataType.S1615)
        _typebounds(Commands.DECLARE_RANDOM_DIST, "max_value",
                    max_value, DataType.S1615)
        _bounds(Commands.DECLARE_RANDOM_DIST, "structure ID",
                structure_id, 0, MAX_STRUCT_SLOTS)

        if self._rng[rng_id] is None:
            raise NotAllocatedException(
                "RNG", rng_id, Commands.DECLARE_RANDOM_DIST.name)
        if self._random_distribution[distribution_id] is not None:
            raise RandomNumberDistributionInUseException(distribution_id)

        parameters = [("distType", DataType.UINT32, 0),
                      ("rngID", DataType.UINT32, rng_id),
                      ("param1", DataType.S1615, min_value),
                      ("param2", DataType.S1615, max_value)]

        self._random_distribution[distribution_id] = parameters
        self.define_structure(structure_id, parameters)

        cmd_word = _binencode(Commands.DECLARE_RANDOM_DIST, {
            _Field.LENGTH: LEN1,
            _Field.SOURCE_1: distribution_id,
            _Field.IMMEDIATE: structure_id})

        cmd_string = Commands.DECLARE_RANDOM_DIST.name
        cmd_string += " distribution_id={0:d} structure_id={1:d}".format(
            distribution_id, structure_id)
        self._write_command_to_files(cmd_word, cmd_string)

    def call_random_distribution(self, distribution_id, register_id):
        """ Insert command to get the next random number from a random\
            distribution, placing the result in a register to be used in a\
            future call

        :param int distribution_id: \
            The ID of the random distribution to call between 0 and 63
        :param int register_id: \
            The ID of the register to store the result in between 0 and 15
        :raise DataUndefinedWriterException: \
            If the binary specification file writer has not been initialised
        :raise spinn_storage_handlers.exceptions.DataWriteException: \
            If a write to external storage fails
        :raise NotAllocatedException: \
            If the random distribution ID was not previously declared
        :raise ParameterOutOfBoundsException: \
            If the ``distribution_id`` or ``register_id`` specified was out\
            of range
        """
        _bounds(Commands.GET_RANDOM_NUMBER, "register_id",
                register_id, 0, MAX_REGISTERS)
        _bounds(Commands.GET_RANDOM_NUMBER, "distribution_id",
                distribution_id, 0, MAX_RANDOM_DISTS)
        if self._random_distribution[distribution_id] is None:
            raise NotAllocatedException(
                "random number distribution", distribution_id,
                Commands.GET_RANDOM_NUMBER.name)

        cmd_word = _binencode(Commands.GET_RANDOM_NUMBER, {
            _Field.LENGTH: LEN1,
            _Field.USAGE: 0x4,
            _Field.DESTINATION: register_id,
            _Field.IMMEDIATE: distribution_id})
        cmd_string = Commands.GET_RANDOM_NUMBER.name
        cmd_string += " distribution={0:d} dest=reg[{1:d}]".format(
            distribution_id, register_id)
        self._write_command_to_files(cmd_word, cmd_string)

    def define_structure(self, structure_id, parameters):
        """ Insert commands to define a data structure

        :param int structure_id: \
            the ID of the structure to create, between 0 and 15
        :param parameters: A list of between 1 and 255 tuples of \
            `(label, data_type, value)` where:

            * `label` is the label of the element (for debugging)
            * `data_type` is the data type of the element
            * `value` is the value of the element, or None if no value is to\
            be assigned
        :type parameters: list(tuple(str, DataType, float))
        :raise DataUndefinedWriterException: \
            If the binary specification file writer has not been initialised
        :raise spinn_storage_handlers.exceptions.DataWriteException: \
            If a write to external storage fails
        :raise NoMoreException: \
            If there are no more spaces for new structures
        :raise ParameterOutOfBoundsException:
            * If there are an incorrect number of parameters
            * If the size of one of the tuples is incorrect
            * If one of the values to be assigned has an integer ``data_type``\
              but has a fractional part
            * If one of the values to be assigned would overflow its\
              ``data_type``
        :raise UnknownTypeException: \
            If one of the data types in the structure is unknown
        """
        # start of struct
        _bounds(Commands.START_STRUCT, "structure ID",
                structure_id, 0, MAX_STRUCT_SLOTS)
        _bounds(Commands.START_STRUCT, "structure elements",
                len(parameters), 1, MAX_STRUCT_ELEMENTS)
        if self._struct_slots[structure_id] is not None:
            raise StructureInUseException(structure_id)

        self._struct_slots[structure_id] = parameters
        cmd_word = _binencode(Commands.START_STRUCT, {
            _Field.LENGTH: LEN1,
            _Field.IMMEDIATE: structure_id})
        cmd_string = Commands.START_STRUCT.name
        cmd_string += " ID={0:d}".format(structure_id)
        self._write_command_to_files(cmd_word, cmd_string)

        # elements of the struct
        for elem_index, i in enumerate(parameters):
            label, data_type, value = i
            if data_type not in DataType:
                raise UnknownTypeException(
                    data_type.value, Commands.WRITE_PARAM.name)

            cmd_string = Commands.WRITE_PARAM.name
            cmd_string += " element_id={0:d}, element_type={1:s}".format(
                elem_index, data_type.name)
            if value is not None:
                _typebounds(Commands.WRITE_PARAM, "value", value, data_type)
                if data_type.size <= 4:
                    cmd_word = _binencode(Commands.STRUCT_ELEM, {
                        _Field.LENGTH: LEN2,
                        _Field.IMMEDIATE: data_type})
                elif data_type.size == 8:
                    cmd_word = _binencode(Commands.STRUCT_ELEM, {
                        _Field.LENGTH: LEN3,
                        _Field.IMMEDIATE: data_type})
                else:
                    raise InvalidSizeException(
                        data_type.name, data_type.size,
                        Commands.STRUCT_ELEM.name)

                value_bytes = data_type.encode(value)
                if len(label) == 0:
                    cmd_string += ", value={0:d}".format(value)
                else:
                    cmd_string += ", value={0:f}, label={1:s}".format(
                        value, label)
                self._write_command_to_files(cmd_word + value_bytes, cmd_string)
            else:
                cmd_word = _binencode(Commands.STRUCT_ELEM, {
                    _Field.LENGTH: LEN1,
                    _Field.IMMEDIATE: data_type})
                if len(label):
                    cmd_string += ", label={0:s}".format(label)
                self._write_command_to_files(cmd_word, cmd_string)

        # end of struct
        cmd_word = _binencode(Commands.END_STRUCT, {
            _Field.LENGTH: LEN1})
        cmd_string = Commands.END_STRUCT.name
        cmd_string += " ID={0:d}".format(structure_id)
        self._write_command_to_files(cmd_word, cmd_string)

    def get_structure_value(
            self, destination_id, structure_id, parameter_index,
            parameter_index_is_register=False):
        """ Insert command to get a value from a structure.\
            The value is copied in a register.

        :param int destination_id: The ID of the destination register
        :param int structure_id: The ID of the source structure
        :param int parameter_index: The ID of the parameter/element to copy
        :param bool parameter_index_is_register: \
            True if ``parameter_index`` is a register ID containing the ID of\
            the parameter/element to copy
        :raise DataUndefinedWriterException: \
            If the binary specification file writer has not been initialised
        :raise spinn_storage_handlers.exceptions.DataWriteException: \
            If a write to external storage fails
        :raise ParameterOutOfBoundsException: \
            * If ``structure_id`` is not in the allowed range
            * If ``parameter_index`` is larger than the number of parameters\
              declared in the original structure
            * If ``destination_id`` is not the ID of a valid register
            * If ``parameter_index_is_register`` is True and \
              ``parameter_index`` is not a valid register ID
        :raise NotAllocatedException: \
            If the structure requested has not been declared
        """
        _bounds(Commands.READ_PARAM, "structure_id",
                structure_id, 0, MAX_STRUCT_SLOTS)
        _bounds(Commands.READ_PARAM, "destination_id",
                destination_id, 0, MAX_REGISTERS)
        if self._struct_slots[structure_id] is None:
            raise NotAllocatedException(
                "structure", structure_id, Commands.READ_PARAM.name)

        cmd_string = Commands.READ_PARAM.name
        cmd_string += " structure_id={0:d}, ".format(structure_id)

        if parameter_index_is_register is True:
            _bounds(Commands.READ_PARAM, "parameter_index",
                    parameter_index, 0, MAX_REGISTERS)
            cmd_word = _binencode(Commands.READ_PARAM, {
                _Field.LENGTH: LEN1,
                _Field.USAGE: DEST_AND_SRC1,
                _Field.DESTINATION: destination_id,
                _Field.SOURCE_1: parameter_index,
                _Field.IMMEDIATE: structure_id})
            cmd_string += ("element_id_from_register={0:d}, "
                           "destination_register={1:d}".format(
                               parameter_index, destination_id))
        else:
            _bounds(Commands.READ_PARAM, "parameter_index",
                    parameter_index, 0, MAX_STRUCT_ELEMENTS)
            if len(self._struct_slots[structure_id]) <= parameter_index:
                raise NotAllocatedException(
                    "structure {0:d} parameter".format(structure_id),
                    parameter_index, Commands.READ_PARAM.name)
            cmd_word = _binencode(Commands.READ_PARAM, {
                _Field.LENGTH: LEN1,
                _Field.USAGE: DEST_ONLY,
                _Field.DESTINATION: destination_id,
                _Field.SOURCE_2: parameter_index,
                _Field.IMMEDIATE: structure_id})
            cmd_string += ("element_id={0:d}, destination_register={1:d}"
                           .format(parameter_index, destination_id))

        self._write_command_to_files(cmd_word, cmd_string)

    def set_structure_value(self, structure_id, parameter_index, value,
                            data_type, value_is_register=False):
        """ Insert command to set a value in a structure

        :param int structure_id:
            * If called outside of a function, the ID of the structure,\
              between 0 and 15
            * If called within a function, the ID of the structure\
              argument, between 0 and 4
        :param int parameter_index: The index of the value to assign in the\
            structure, between 0 and the number of parameters declared in the\
            structure
        :param float value:
            * If ``value_is_register`` is False, the value to assign at the\
              selected position as a float or int
            * If ``value_is_register`` is True, the ID of the register\
              containing the value to assign to the position, between 0 and 15
        :param DataType data_type: type of the data to be stored in the\
            structure. If parameter ``value_is_register`` is set to true,\
            this variable is disregarded
        :param bool value_is_register: \
            Identifies if value identifies a register
        :raise DataUndefinedWriterException: \
            If the binary specification file writer has not been initialised
        :raise spinn_storage_handlers.exceptions.DataWriteException: \
            If a write to external storage fails
        :raise ParameterOutOfBoundsException: \
            * If ``structure_id`` is not in the allowed range
            * If ``parameter_index`` is larger than the number of parameters\
              declared in the original structure
            * If ``value_is_register`` is False, and the data type of the\
              structure value is an integer, and ``value`` has a fractional\
              part
            * If ``value_is_register`` is False, and ``value`` would overflow\
              the position in the structure
            * If ``value_is_register`` is True, and ``value`` is not a valid\
              register ID
        :raise NotAllocatedException: \
            If the structure requested has not been declared
        :raise UnknownTypeException: If the data type is unknown
        """
        _bounds(Commands.WRITE_PARAM, "structure_id",
                structure_id, 0, MAX_STRUCT_SLOTS)
        _bounds(Commands.WRITE_PARAM, "parameter_index",
                parameter_index, 0, MAX_STRUCT_ELEMENTS)
        if self._struct_slots[structure_id] is None:
            raise NotAllocatedException(
                "structure", structure_id, Commands.WRITE_PARAM.name)
        if len(self._struct_slots[structure_id]) <= parameter_index:
            raise NotAllocatedException(
                "structure {} parameter".format(structure_id),
                parameter_index, Commands.WRITE_PARAM.name)

        if self._struct_slots[
                structure_id][parameter_index][1] is not data_type:
            raise TypeMismatchException(Commands.WRITE_PARAM.name)

        cmd_string = Commands.WRITE_PARAM.name
        cmd_string += " structure_id={0:d}, element_id={1:d}, ".format(
            structure_id, parameter_index)

        if value_is_register:
            _bounds(Commands.WRITE_PARAM, "value", value, 0, MAX_REGISTERS)
            cmd_word = _binencode(Commands.WRITE_PARAM, {
                _Field.LENGTH: LEN1,
                _Field.USAGE: SRC1_ONLY,
                _Field.DESTINATION: structure_id,
                _Field.SOURCE_1: value,
                _Field.IMMEDIATE: parameter_index})
            cmd_string += "value=reg[{0:d}]".format(value)
            self._write_command_to_files(cmd_word, cmd_string)
        else:
            _typebounds(Commands.WRITE_PARAM, "value", value, data_type)
            if data_type.size > 4 and data_type.size != 8:
                raise InvalidSizeException(
                    data_type.name, data_type.size, Commands.WRITE_PARAM.name)
            cmd_word = _binencode(Commands.WRITE_PARAM, {
                _Field.LENGTH: LEN2 if data_type.size <= 4 else LEN3,
                _Field.USAGE: NO_REGS,
                _Field.DESTINATION: structure_id,
                _Field.IMMEDIATE: parameter_index})
            value_encoded = data_type.encode(value)
            cmd_string += "value={0:d}".format(value)
            self._write_command_to_files(cmd_word + value_encoded, cmd_string)

    def write_structure(
            self, structure_id, repeats=1, repeats_is_register=False):
        """ Insert command to write a structure to the current write pointer,\
            causing the current write pointer to move on by the number of\
            bytes needed to represent the structure

        :param int structure_id:
            * If called within a function, the ID of the structure to write,\
              between 0 and 15
            * If called outside of a function, the ID of the structure\
              argument, between 0 and 5
        :param int repeats:
            * If ``repeats_is_register`` is True, the ID of the register\
              containing the number of repeats, between 0 and 15
            * If ``repeats_is_register`` is False, the number of repeats to\
              write, between 0 and 255
        :param bool repeats_is_register: \
            Whether ``repeats`` identifies a register
        :raise DataUndefinedWriterException: \
            If the binary specification file writer has not been initialised
        :raise spinn_storage_handlers.exceptions.DataWriteException: \
            If a write to external storage fails
        :raise ParameterOutOfBoundsException: \
            * If ``structure_id`` is not a valid structure ID
            * If ``repeats_is_register`` is False and ``repeats`` is not\
              in range
            * If ``repeats_is_register`` is True and ``repeats`` is not\
              a valid register ID
        :raise NoRegionSelectedException: If no region has been selected
        :raise RegionExhaustedException: \
            If the selected region has no more space
        """
        _bounds(Commands.WRITE_STRUCT, "structure_id",
                structure_id, 0, MAX_STRUCT_SLOTS)
        if self._struct_slots[structure_id] is None:
            raise NotAllocatedException(
                "structure", structure_id, Commands.WRITE_STRUCT.name)

        cmd_string = Commands.WRITE_STRUCT.name
        cmd_string += " structure_id={0:d}, ".format(structure_id)
        if repeats_is_register:
            _bounds(Commands.WRITE_STRUCT, "repeats",
                    repeats, 0, MAX_REGISTERS)
            cmd_word = _binencode(Commands.WRITE_STRUCT, {
                _Field.LENGTH: LEN1,
                _Field.USAGE: SRC1_ONLY,
                _Field.SOURCE_1: repeats,
                _Field.IMMEDIATE: structure_id})
            cmd_string += "repeats=reg[{0:d}]".format(repeats)
        else:
            _bounds(Commands.WRITE_STRUCT, "repeats", repeats, 0, 16)
            cmd_word = _binencode(Commands.WRITE_STRUCT, {
                _Field.LENGTH: LEN1,
                _Field.SOURCE_1: repeats,
                _Field.IMMEDIATE: structure_id})
            cmd_string += "repeats={0:d}".format(repeats)
        self._write_command_to_files(cmd_word, cmd_string)

    def start_function(self, function_id, argument_by_value):
        """ Insert command to start a function definition, with up to 5\
            arguments, which are the IDs of structures to be used within the\
            function, each of which can be passed by reference or by value.\
            In the commands following this command up to the\
            :meth:`end_function` command, structures can only be referenced\
            using the numbers 1 to 5 which address the arguments, rather than\
            the original structure IDs

        :param int function_id: The ID of the function currently defined.
        :param list(bool) argument_by_value: A list of up to 5 booleans\
            indicating if the structure to be passed as an argument is to be\
            passed by reference (i.e., changes made within the function are\
            persisted) or by value (i.e., changes made within the function\
            are lost when the function exits. The number of arguments is\
            determined by the length of this list.
        :raise ParameterOutOfBoundsException: \
            If there are too many items in the list of arguments
        :raise InvalidCommandException: \
            If there is already a function being defined at this point
        :raise FunctionInUseException: If the function is already defined
        """
        if self._ongoing_function_definition:
            raise InvalidCommandException(Commands.START_CONSTRUCTOR.name)
        _bounds(Commands.START_CONSTRUCTOR, "number of arguments",
                len(argument_by_value), 0, 6)
        _bounds(Commands.START_CONSTRUCTOR, "function_id",
                function_id, 0, MAX_CONSTRUCTORS)
        if self._function_slots[function_id] is not None:
            raise FunctionInUseException(function_id)

        self._function_slots[function_id] = argument_by_value

        cmd_string = Commands.START_CONSTRUCTOR.name
        cmd_string += " ID={0:d} number_of_args={1:d}".format(
            function_id, len(argument_by_value))

        self._ongoing_function_definition = True

        read_only_flags = 0
        for i, abv in enumerate(argument_by_value):
            cmd_string += " arg[{0:d}]=".format(i + 1)
            if abv:
                read_only_flags |= 1 << i
                cmd_string += "read-only"
            else:
                cmd_string += "read-write"

        cmd_word = _binencode(Commands.START_CONSTRUCTOR, {
            _Field.LENGTH: LEN1,
            _Field.FUNCTION: function_id,
            _Field.SOURCE_1: len(argument_by_value),
            _Field.IMMEDIATE: read_only_flags})
        self._write_command_to_files(cmd_word, cmd_string, indent=True)

    def end_function(self):
        """ Insert command to mark the end of a function definition

        :raise InvalidCommandException: \
            If there is no function being defined at this point
        """
        if not self._ongoing_function_definition:
            raise InvalidCommandException(Commands.END_CONSTRUCTOR.name)

        self._ongoing_function_definition = False

        cmd_word = _binencode(Commands.END_CONSTRUCTOR, {
            _Field.LENGTH: LEN1})
        cmd_string = Commands.END_CONSTRUCTOR.name
        self._write_command_to_files(cmd_word, cmd_string, outdent=True)

    def call_function(self, function_id, structure_ids):
        """ Insert command to call a function

        :param int function_id: \
            The ID of a previously defined function, between 0 and 31
        :param structure_ids: A list of structure IDs that will be passed into\
            the function, each between 0 and 15
        :type structure_ids: list(int)
        :raise DataUndefinedWriterException: \
            If the binary specification file writer has not been initialised
        :raise spinn_storage_handlers.exceptions.DataWriteException: \
            If a write to external storage fails
        :raise ParameterOutOfBoundsException: \
            * If the function ID is not valid
            * If any of the structure IDs are not valid
        :raise NotAllocatedException: \
            * If a function has not been defined with the given ID
            * If no structure has been defined with one of the IDs in\
              ``structure_ids``
        :raise WrongParameterNumberException: \
            If a function is called with a wrong number of parameters
        :raise DuplicateParameterException: \
            If a function is called with duplicate parameters
        """
        _bounds(Commands.CONSTRUCT, "function",
                function_id, 0, MAX_CONSTRUCTORS)
        if self._function_slots[function_id] is None:
            raise NotAllocatedException(
                "function", function_id, Commands.CONSTRUCT.name)
        if len(structure_ids) != len(self._function_slots[function_id]):
            raise WrongParameterNumberException(
                function_id, len(self._function_slots[function_id]),
                structure_ids)
        if len(structure_ids) != len(set(structure_ids)):
            raise DuplicateParameterException(
                "{} {}".format(Commands.CONSTRUCT.name, function_id),
                structure_ids)

        cmd_string = Commands.CONSTRUCT.name
        cmd_string += " function_id={0:d}".format(function_id)

        param_word_encoded = bytearray()
        cmd_word_length = LEN1
        if structure_ids:
            param_word = 0
            for i, struct_id in enumerate(structure_ids):
                _bounds(Commands.CONSTRUCT,
                        "structure argument {0:d}".format(i),
                        structure_ids[i], 0, MAX_STRUCT_SLOTS)
                if self._struct_slots[struct_id] is None:
                    raise NotAllocatedException(
                        "structure argument {0:d}".format(i),
                        struct_id, Commands.CONSTRUCT.name)

                param_word |= struct_id << (6 * i)
                cmd_string += " arg[{0:d}]=struct[{1:d}]".format(i, struct_id)

            cmd_word_length = LEN2
            param_word_encoded += _ONE_WORD.pack(param_word)

        cmd_word = _binencode(Commands.CONSTRUCT, {
            _Field.LENGTH: cmd_word_length,
            _Field.SOURCE_1: function_id})
        self._write_command_to_files(cmd_word + param_word_encoded, cmd_string)

    def read_value(self, dest_id, data_type):
        """ Insert command to read a value from the current write pointer,\
            causing the write pointer to move by the number of bytes read.\
            The data is stored in a register passed as argument.

        :param int dest_id: The ID of the destination register.
        :param DataType data_type: The type of the data to be read.
        :raise ParameterOutOfBoundsException: \
            If ``dest_id`` is out of range for a register ID
        """
        if data_type not in DataType:
            raise UnknownTypeException(
                data_type.value, Commands.READ.name)
        _bounds(Commands.READ, "register", dest_id, 0, MAX_REGISTERS)

        cmd_word = _binencode(Commands.READ, {
            _Field.LENGTH: LEN1,
            _Field.USAGE: DEST_ONLY,
            _Field.DESTINATION: dest_id,
            _Field.IMMEDIATE: data_type.size})
        cmd_string = Commands.READ.name
        cmd_string += " {0:d} bytes in register {1:d}".format(
            data_type.size, dest_id)
        self._write_command_to_files(cmd_word, cmd_string)

    def create_cmd(self, data, data_type=DataType.UINT32):
        """ Creates command to write a value to the current write pointer,\
            causing the write pointer to move on by the number of bytes\
            required to represent the data type. The data is passed as a\
            parameter to this function.

        .. note::
            This does not actually insert the ``WRITE`` command in the spec;\
            that is done by :py:meth:`write_cmd`.

        :param data: the data to write.
        :type data: int or float
        :param DataType data_type: the type to convert ``data`` to
        :return: ``cmd_word_list`` (binary data to be added to the\
            binary data specification file), and\
            ``cmd_string`` (string describing the command to be added to the\
            report for the data specification file)
        :rtype: tuple(bytearray, str)
        :raise ParameterOutOfBoundsException: \
            * If ``data_type`` is an integer type, and ``data`` has a\
              fractional part
            * If ``data`` would overflow the data type
        :raise UnknownTypeException: If the data type is not known
        :raise InvalidSizeException: If the data size is invalid
        """
        _typebounds(Commands.WRITE, "data", data, data_type)

        data_size = data_type.size
        if data_size == 1:
            cmd_data_len = LEN2
            data_len = 0
        elif data_size == 2:
            cmd_data_len = LEN2
            data_len = 1
        elif data_size == 4:
            cmd_data_len = LEN2
            data_len = 2
        elif data_size == 8:
            cmd_data_len = LEN3
            data_len = 3
        else:
            raise InvalidSizeException(
                data_type.name, data_size, Commands.WRITE.name)

        cmd_string = None
        if self._report_writer is not None:
            cmd_string = Commands.WRITE.name
            cmd_string += " data={}".format(data)

        repeat_reg_usage = NO_REGS
        cmd_word = _binencode(Commands.WRITE, {
            _Field.LENGTH: cmd_data_len,
            _Field.USAGE: repeat_reg_usage,
            _Field.DESTINATION: data_len,
            _Field.IMMEDIATE: 1})
        # 1 is based on parameters = 0, repeats = 1 and parameters |= repeats

        cmd_word_list = cmd_word + data_type.encode(data)
        if self._report_writer is not None:
            cmd_string += ", dataType={0:s}".format(data_type.name)
        return (cmd_word_list, cmd_string)

    def write_value(self, data, data_type=DataType.UINT32):
        """ Insert command to write a value (once) to the current\
            write pointer, causing the write pointer to move on by the number\
            of bytes required to represent the data type. The data is passed\
            as a parameter to this function

        .. note::
            This method used to have two extra parameters ``repeats`` and\
            ``repeats_is_register``. They have been removed here. If you need\
            them, use :meth:`write_repeated_value`

        :param data: the data to write as a float.
        :type data: int or float
        :param DataType data_type: the type to convert ``data`` to
        :raise DataUndefinedWriterException: \
            If the binary specification file writer has not been initialised
        :raise spinn_storage_handlers.exceptions.DataWriteException: \
            If a write to external storage fails
        :raise ParameterOutOfBoundsException: \
            * If ``data_type`` is an integer type, and ``data`` has a\
              fractional part
            * If ``data`` would overflow the data type
        :raise UnknownTypeException: If the data type is not known
        :raise InvalidSizeException: If the data size is invalid
        :raise NoRegionSelectedException: If no region has been selected
        """
        if self._current_region is None:
            raise NoRegionSelectedException(Commands.WRITE.name)
        cmd_word_list, cmd_string = self.create_cmd(data, data_type)
        self._write_command_to_files(cmd_word_list, cmd_string)

    def write_cmd(self, cmd_word_list, cmd_string):
        """ Applies write commands created previously created (and cached).

        .. note::
            See :meth:`create_cmd` for how to create the arguments to\
            this method.

        :param bytearray cmd_word_list: list of binary words to be added to\
            the binary data specification file
        :param str cmd_string: string describing the command to be added to\
            the report for the data specification file
        :raise spinn_storage_handlers.exceptions.DataWriteException: \
            If a write to external storage fails
        :raise NoRegionSelectedException: If no region has been selected
        """
        if self._current_region is None:
            raise NoRegionSelectedException(Commands.WRITE.name)
        self._write_command_to_files(cmd_word_list, cmd_string)

    def write_repeated_value(
            self, data, repeats=1, repeats_is_register=False,
            data_type=DataType.UINT32):
        """ Insert command to write a value one or more times to the current\
            write pointer, causing the write pointer to move on by the number\
            of bytes required to represent the data type. The data is passed\
            as a parameter to this function

        :param data: the data to write as a float.
        :type data: float or int
        :param int repeats:
            * If ``repeats_is_register`` is False, this parameter identifies\
              the number of times to repeat the data, between 1 and 255\
              (default 1)
            * If ``repeats_is_register`` is True, this parameter identifies\
              the register that contains the number of repeats.
        :param bool repeats_is_register: \
            Indicates if the parameter ``repeats`` identifies the register\
            containing the number of repeats of the value to write
        :param DataType data_type: the type to convert data to
        :raise DataUndefinedWriterException: \
            If the binary specification file writer has not been initialised
        :raise spinn_storage_handlers.exceptions.DataWriteException: \
            If a write to external storage fails
        :raise ParameterOutOfBoundsException: \
            * If ``repeats_is_register`` is False, and ``repeats`` is out of\
              range
            * If ``repeats_is_register`` is True, and ``repeats`` is not a\
              valid register ID
            * If ``data_type`` is an integer type, and ``data`` has a\
              fractional part
            * If ``data`` would overflow the data type
        :raise UnknownTypeException: If the data type is not known
        :raise InvalidSizeException: If the data size is invalid
        :raise NoRegionSelectedException: If no region has been selected
        """
        if self._current_region is None:
            raise NoRegionSelectedException(Commands.WRITE.name)
        _typebounds(Commands.WRITE, "data", data, data_type)

        data_size = data_type.size
        if data_size == 1:
            cmd_data_len = LEN2
            data_len = 0
        elif data_size == 2:
            cmd_data_len = LEN2
            data_len = 1
        elif data_size == 4:
            cmd_data_len = LEN2
            data_len = 2
        elif data_size == 8:
            cmd_data_len = LEN3
            data_len = 3
        else:
            raise InvalidSizeException(
                data_type.name, data_size, Commands.WRITE.name)

        if repeats_is_register is False:
            _bounds(Commands.WRITE, "repeats", repeats, 1, 256)
        else:
            _bounds(Commands.WRITE, "repeats", repeats, 0, MAX_REGISTERS)

        parameters = 0
        cmd_string = Commands.WRITE.name
        cmd_string += " data={}".format(data)

        if repeats_is_register:
            repeat_reg_usage = 1
            parameters |= (repeats << 4)
            cmd_string += ", repeats=reg[{0:d}]".format(repeats)
        else:
            repeat_reg_usage = NO_REGS
            parameters |= repeats & 0xFF
            cmd_string += ", repeats={0:d}".format(repeats)

        cmd_word = _binencode(Commands.WRITE, {
            _Field.LENGTH: cmd_data_len,
            _Field.USAGE: repeat_reg_usage,
            _Field.DESTINATION: data_len,
            _Field.IMMEDIATE: parameters})
        data_word = data_type.encode(data)
        cmd_string += ", dataType={0:s}".format(data_type.name)
        self._write_command_to_files(cmd_word + data_word, cmd_string)

    def write_value_from_register(
            self, data_register, repeats=1, repeats_is_register=False,
            data_type=DataType.UINT32):
        """ Insert command to write a value one or more times at the write\
            pointer of the current memory region, causing it to move.\
            The data is contained in a register whose ID is passed to the\
            function

        :param int data_register: \
            Identifies the register in which the data is stored.
        :param int repeats:
            * If ``repeats_is_register`` is None, this parameter identifies\
              the number of times to repeat the data, between 1 and 255\
              (default 1)
            * If ``repeats_is_register`` is not None (i.e. has an integer\
              value), the content of this parameter is disregarded
        :param bool repeats_is_register: Identifies if ``repeats`` is the\
            register containing the number of repeats of the value to write
        :param DataType data_type: the type of the data held in the register
        :raise DataUndefinedWriterException: \
            If the binary specification file writer has not been initialised
        :raise spinn_storage_handlers.exceptions.DataWriteException: \
            If a write to external storage fails
        :raise ParameterOutOfBoundsException: \
            * If ``repeats_is_register`` is False, and ``repeats`` is out of\
              range
            * If ``repeats_is_register`` is True, and ``repeats`` is not a\
              valid register ID
            * If ``data_register`` is not a valid register ID
        :raise UnknownTypeException: If the data type is not known
        :raise NoRegionSelectedException: If no region has been selected
        :raise RegionExhaustedException: \
            If the selected region has no more space
        """
        if data_type not in DataType:
            raise UnknownTypeException(
                data_type.value, Commands.WRITE.name)
        if self._current_region is None:
            raise NoRegionSelectedException(Commands.WRITE.name)

        data_size = data_type.size
        if data_size == 1:
            cmd_data_len = 0
        elif data_size == 2:
            cmd_data_len = 1
        elif data_size == 4:
            cmd_data_len = 2
        elif data_size == 8:
            cmd_data_len = 3
        else:
            raise InvalidSizeException(
                data_type.name, data_size, Commands.WRITE.name)

        if repeats_is_register is False:
            _bounds(Commands.WRITE, "repeats", repeats, 1, 256)
        else:
            _bounds(Commands.WRITE, "repeats", repeats, 0, MAX_REGISTERS)
        _bounds(Commands.WRITE, "data_register",
                data_register, 0, MAX_REGISTERS)

        cmd_string = Commands.WRITE.name
        cmd_string += " data=reg[{0:d}]".format(data_register)
        if repeats_is_register:
            reg_usage = SRC1_AND_SRC2
            parameters = repeats << 4
            cmd_string += ", repeats=reg[{0:d}]".format(repeats)
        else:
            reg_usage = SRC1_ONLY
            parameters = repeats & 0xFF
            cmd_string += ", repeats={0:d}".format(repeats)

        cmd_word = _binencode(Commands.WRITE, {
            _Field.LENGTH: LEN1,
            _Field.USAGE: reg_usage,
            _Field.DESTINATION: cmd_data_len,
            _Field.SOURCE_1: data_register,
            _Field.IMMEDIATE: parameters})
        cmd_string += ", dataType={0:s}".format(data_type.name)
        self._write_command_to_files(cmd_word, cmd_string)

    def write_array(self, array_values, data_type=DataType.UINT32):
        """ Insert command to write an array, causing the write pointer\
            to move on by (data type size * the array size), in bytes.

        :param array_values: An array of words to be written
        :type array_values: list(int) or list(float) or ~numpy.ndarray
        :param DataType data_type: Type of data contained in the array
        :raise DataUndefinedWriterException: \
            If the binary specification file writer has not been initialised
        :raise spinn_storage_handlers.exceptions.DataWriteException: \
            If a write to external storage fails
        :raise NoRegionSelectedException: If no region has been selected
        """
        if data_type.numpy_typename is None:
            raise TypeMismatchException(Commands.WRITE_ARRAY.name)
        if self._current_region is None:
            raise NoRegionSelectedException(Commands.WRITE_ARRAY.name)

        data = numpy.array(array_values, dtype=data_type.numpy_typename)
        size = data.size * data_type.size

        if size % 4 != 0:
            raise UnknownTypeLengthException(size, Commands.WRITE_ARRAY.name)

        cmd_word = _binencode(Commands.WRITE_ARRAY, {
            _Field.LENGTH: LEN2,
            _Field.IMMEDIATE: data_type.size})
        cmd_string = Commands.WRITE_ARRAY.name
        cmd_string += " {0:d} elements\n".format(size // 4)
        arg_word = _ONE_WORD.pack(size // 4)
        self._write_command_to_files(cmd_word + arg_word, cmd_string)
        self._spec_writer.write(data.tostring())

    def switch_write_focus(self, region):
        """ Insert command to switch the region being written to

        :param int region: The ID of the region to switch to, between 0 and 15
        :raise DataUndefinedWriterException: \
            If the binary specification file writer has not been initialised
        :raise spinn_storage_handlers.exceptions.DataWriteException: \
            If a write to external storage fails
        :raise ParameterOutOfBoundsException: \
            If the region identifier is not valid
        :raise NotAllocatedException: If the region has not been allocated
        :raise RegionUnfilledException: \
            If the selected region should not be filled
        """
        _bounds(Commands.SWITCH_FOCUS, "region", region, 0, MAX_MEM_REGIONS)
        if self._mem_slots[region] is None:
            raise NotAllocatedException(
                "region", region, Commands.SWITCH_FOCUS.name)
        if self._mem_slots[region].empty:
            raise RegionUnfilledException(region, Commands.SWITCH_FOCUS.name)

        self._current_region = region

        cmd_string = Commands.SWITCH_FOCUS.name
        cmd_string += " memRegion = {0:d}".format(region)
        # Write command to switch focus:
        cmd_word = _binencode(Commands.SWITCH_FOCUS, {
            _Field.LENGTH: LEN1,
            _Field.USAGE: 0x0,
            _Field.SOURCE_1: region})
        self._write_command_to_files(cmd_word, cmd_string)

    def start_loop(self, counter_register_id, start, end, increment=1,
                   start_is_register=False, end_is_register=False,
                   increment_is_register=False):
        """ Insert command to start a loop

        :param int counter_register_id: The ID of the register to use as the\
            loop counter, between 0 and 15
        :param int start:
            * If ``start_is_register`` is False, the number at which to start\
              the loop counter, >= 0
            * If ``start_is_register`` is True, the ID of the register\
              containing the number at which to start the loop counter,\
              between 0 and 15
        :param int end:
            * If ``end_is_register`` is False, the number which the loop\
              counter must reach to stop the loop i.e. the loop will run while\
              the contents of ``counter_register`` < ``end``, >= 0
            * If ``end_is_register`` is True, the ID of the register\
              containing the number at which to stop the loop, between 0 and 15
        :param int increment:
            * If ``increment_is_register`` is False, the amount by which to\
              increment the loop counter on each run of the loop, >= 0
            * If ``increment_is_register`` is True, the ID of the register\
              containing the amount by which to increment the loop counter on\
              each run of the loop, between 0 and 15
        :param bool start_is_register: Indicates if ``start`` is a register ID
        :param bool end_is_register: Indicates if ``end`` is a register ID
        :param bool increment_is_register: \
            Indicates if ``increment`` is a register ID
        :raise DataUndefinedWriterException: \
            If the binary specification file writer has not been initialised
        :raise spinn_storage_handlers.exceptions.DataWriteException: \
            If a write to external storage fails
        :raise ParameterOutOfBoundsException: \
            * If ``counter_register_id`` is not a valid register ID
            * If ``start_is_register`` is True and ``start`` is not a valid\
              register ID
            * If ``end_is_register`` is True and ``end`` is not a valid\
              register ID
            * If ``increment_is_register`` is True, and ``increment`` is not a\
              valid register ID
            * If ``start_is_register is False and ``start`` is not in the\
              allowed range
            * If ``end_is_register is False and ``end`` is not in the allowed\
              range
            * If ``increment_is_register`` is False and ``increment`` is not\
              in the allowed range
        """
        _bounds(Commands.LOOP, "counter_register_id",
                counter_register_id, 0, MAX_REGISTERS)

        bit_field = 0
        length = LEN1
        encoded_values = bytearray()
        cmd_string = Commands.LOOP.name
        cmd_string += " counter_register_id=reg[{0:d}],".format(
            counter_register_id)
        r1 = r2 = r3 = 0

        if start_is_register:
            _bounds(Commands.LOOP, "start", start, 0, MAX_REGISTERS)
            bit_field |= 0x4
            r1 = start
            cmd_string += " start=reg[{0:d}],".format(start)
        else:
            _typebounds(Commands.LOOP, "start", start, DataType.INT32)
            length += 1
            encoded_values += _ONE_SIGNED_INT.pack(start)
            cmd_string += " start={0:d},".format(start)

        if end_is_register:
            _bounds(Commands.LOOP, "end", end, 0, MAX_REGISTERS)
            bit_field |= 0x2
            r2 = end
            cmd_string += " end=reg[{0:d}],".format(end)
        else:
            _typebounds(Commands.LOOP, "end", end, DataType.INT32)
            length += 1
            encoded_values += _ONE_SIGNED_INT.pack(end)
            cmd_string += " end={0:d},".format(end)

        if increment_is_register:
            _bounds(Commands.LOOP, "increment", increment, 0, MAX_REGISTERS)
            bit_field |= 0x1
            r3 = increment
            cmd_string += " increment=reg[{0:d}],".format(increment)
        else:
            _typebounds(Commands.LOOP, "increment", increment, DataType.INT32)
            length += 1
            encoded_values += _ONE_SIGNED_INT.pack(increment)
            cmd_string += " increment={0:d},".format(increment)

        self._ongoing_loop = True

        cmd_word = _binencode(Commands.LOOP, {
            _Field.LENGTH: length,
            _Field.USAGE: bit_field,
            _Field.DESTINATION: r1,   # non-standard usage
            _Field.SOURCE_1: r2,      # non-standard usage
            _Field.SOURCE_2: r3,      # non-standard usage
            _Field.IMMEDIATE: counter_register_id})
        self._write_command_to_files(cmd_word + encoded_values, cmd_string)

    def break_loop(self):
        """ Insert command to break out of a loop before it has completed

        :raise DataUndefinedWriterException: \
            If the binary specification file writer has not been initialised
        :raise spinn_storage_handlers.exceptions.DataWriteException: \
            If a write to external storage fails
        :raise InvalidCommandException: \
            If there is no loop in operation at this point
        """
        if not self._ongoing_loop:
            raise InvalidCommandException(Commands.BREAK_LOOP.name)

        cmd_word = _binencode(Commands.BREAK_LOOP, {
            _Field.LENGTH: LEN1})
        cmd_string = Commands.BREAK_LOOP.name
        self._write_command_to_files(cmd_word, cmd_string)

    def end_loop(self):
        """ Insert command to indicate that this is the end of the loop.\
            Commands between the start of the loop and this command will be\
            repeated.

        :raise DataUndefinedWriterException: \
            If the binary specification file writer has not been initialised
        :raise spinn_storage_handlers.exceptions.DataWriteException: \
            If a write to external storage fails
        :raise InvalidCommandException: \
            If there is no loop in operation at this point
        """
        if not self._ongoing_loop:
            raise InvalidCommandException(Commands.END_LOOP.name)
        cmd_word = _binencode(Commands.END_LOOP, {
            _Field.LENGTH: LEN1})
        cmd_string = Commands.END_LOOP.name
        self._ongoing_loop = False
        self._write_command_to_files(cmd_word, cmd_string)

    def start_conditional(self, register_id, condition, value,
                          value_is_register=False):
        """ Insert command to start a conditional if...then...else construct.\
            If the condition evaluates to true, the statement is executed up\
            to the next else statement, or the end of the conditional,\
            whichever comes first.

        :param int register_id: The ID of a register to compare the value of
        :param Condition condition: \
            The condition which must be true to execute the following commands
        :param int value:
            * If ``value_is_register`` is False, the value to compare to the\
              value in the register
            * If ``value_is_register`` is True, the ID of the register\
              containing the value to compare, between 0 and 15
        :param bool value_is_register: Indicates if ``value`` is a register ID
        :raise DataUndefinedWriterException: \
            If the binary specification file writer has not been initialised
        :raise spinn_storage_handlers.exceptions.DataWriteException: \
            If a write to external storage fails
        :raise ParameterOutOfBoundsException: \
            * If ``register_id`` is not a valid register ID
            * if ``value_is_register`` is True and ``value`` is not a valid\
              register ID
        :raise UnknownConditionException: \
            If ``condition`` is not a valid condition
        """
        _bounds(Commands.IF, "register_id", register_id, 0, MAX_REGISTERS)
        if condition not in Condition:
            raise UnknownConditionException(condition, Commands.IF.name)

        data_encoded = bytearray()
        cmd_string = Commands.IF.name
        if value_is_register:
            _bounds(Commands.IF, "value", value, 0, MAX_REGISTERS)
            cmd_word = _binencode(Commands.IF, {
                _Field.LENGTH: LEN1,
                _Field.USAGE: 0x3,
                _Field.SOURCE_1: register_id,
                _Field.SOURCE_2: value,
                _Field.IMMEDIATE: condition})
            cmd_string += " reg[{0:d}] {1:s} reg[{2:d}]".format(
                register_id, condition.operator, value)
        else:
            _typebounds(Commands.IF, "value", value, DataType.INT32)
            cmd_word = _binencode(Commands.IF, {
                _Field.LENGTH: LEN2,
                _Field.USAGE: 0x2,
                _Field.SOURCE_1: register_id,
                _Field.IMMEDIATE: condition})
            data_encoded += _ONE_SIGNED_INT.pack(value)
            cmd_string += " reg[{0:d}] {1:s} {2:d}".format(
                register_id, condition.operator, value)

        self._conditionals.append(False)
        cmd_word_list = cmd_word + data_encoded
        self._write_command_to_files(cmd_word_list, cmd_string, indent=True)

    def else_conditional(self):
        """ Insert command for the else of an if...then...else construct.\
            If the condition of the conditional evaluates to false, the\
            statements up between the conditional and the insertion of this\
            "else" are skipped, and the statements from this point until the\
            end of the conditional are executed.

        :raise DataUndefinedWriterException: \
            If the binary specification file writer has not been initialised
        :raise spinn_storage_handlers.exceptions.DataWriteException: \
            If a write to external storage fails
        :raise InvalidCommandException: \
            If there is no conditional in operation at this point
        """

        if not self._conditionals or \
                self._conditionals[len(self._conditionals) - 1] is True:
            raise InvalidCommandException(Commands.ELSE.name)

        self._conditionals[len(self._conditionals) - 1] = True
        cmd_word = _binencode(Commands.ELSE, {
            _Field.LENGTH: LEN1})
        cmd_string = Commands.ELSE.name
        self._write_command_to_files(
            cmd_word, cmd_string, indent=True, outdent=True)

    def end_conditional(self):
        """ Insert command to mark the end of an if...then...else construct

        :raise DataUndefinedWriterException: \
            If the binary specification file writer has not been initialised
        :raise spinn_storage_handlers.exceptions.DataWriteException: \
            If a write to external storage fails
        :raise InvalidCommandException: \
            If there is no conditional in operation at this point
        """
        if not self._conditionals:
            raise InvalidCommandException(Commands.END_IF.name)

        self._conditionals.pop()
        cmd_word = _binencode(Commands.END_IF, {
            _Field.LENGTH: LEN1})
        cmd_string = Commands.END_IF.name
        self._write_command_to_files(cmd_word, cmd_string, outdent=True)

    def set_register_value(self, register_id, data, data_is_register=False,
                           data_type=DataType.UINT32):
        """ Insert command to set the value of a register

        :param int register_id: \
            The ID of the register to assign, between 0 and 15
        :param data:
            * If ``data_is_register`` is True, the register ID containing\
              the data to set, between 0 and 15
            * If ``data_is_register`` is False, the data is a value of the\
              type given by ``data_type``
        :type data: int or float
        :param bool data_is_register: Indicates if ``data`` is a register ID
        :param DataType data_type: The type of the data to be assigned
        :raise DataUndefinedWriterException: \
            If the binary specification file writer has not been initialised
        :raise spinn_storage_handlers.exceptions.DataWriteException: \
            If a write to external storage fails
        :raise ParameterOutOfBoundsException: \
            * If ``register_id`` is not a valid register ID
            * If ``data_is_register`` is True, and ``data`` is not a valid\
              register ID
            * If ``data_is_register`` is False, ``data_type`` is an integer\
              type and ``data`` has a fractional part
            * If ``data_is_register`` if False, and ``data`` would overflow\
              the data type
        :raise UnknownTypeException: If the data type is not known
        """
        _bounds(Commands.MV, "register_id", register_id, 0, MAX_REGISTERS)

        if data_is_register:
            # Build command to move between registers:
            _bounds(Commands.MV, "data", data, 0, MAX_REGISTERS)
            if data == register_id:
                raise DuplicateParameterException(
                    Commands.MV.name, [register_id, data])

            cmd_word = _binencode(Commands.MV, {
                _Field.LENGTH: LEN1,
                _Field.USAGE: DEST_AND_SRC1,
                _Field.DESTINATION: register_id,
                _Field.SOURCE_1: data})
            encoded_data = bytearray()
            cmd_string = "reg[{0:d}] = reg[{1:d}]".format(register_id, data)
        else:
            # Build command to assign from an immediate:
            # command has a second word (the immediate)
            _typebounds(Commands.MV, "data", data, data_type)

            cmd_word = _binencode(Commands.MV, {
                _Field.LENGTH: LEN3 if data_type.size > 4 else LEN2,
                _Field.USAGE: DEST_ONLY,
                _Field.DESTINATION: register_id})
            encoded_data = data_type.encode(data)
            cmd_string = "reg[{0:d}] = {1:d} (0x{1:X})".format(
                register_id, data)

        self._write_command_to_files(cmd_word + encoded_data, cmd_string)

    def save_write_pointer(self, register_id):
        """ Insert command to save the write pointer to a register

        :param int register_id: \
            The ID of the register to assign, between 0 and 15
        :raise DataUndefinedWriterException: \
            If the binary specification file writer has not been initialised
        :raise spinn_storage_handlers.exceptions.DataWriteException: \
            If a write to external storage fails
        :raise ParameterOutOfBoundsException: \
            If the ``register_id`` is not a valid register ID
        :raise NoRegionSelectedException: If no region has been selected
        """
        _bounds(Commands.GET_WR_PTR, "register_id",
                register_id, 0, MAX_REGISTERS)
        if self._current_region is None:
            raise NoRegionSelectedException(Commands.GET_WR_PTR.name)

        cmd_word = _binencode(Commands.GET_WR_PTR, {
            _Field.LENGTH: LEN1,
            _Field.USAGE: 0x4,
            _Field.DESTINATION: register_id})
        cmd_string = Commands.GET_WR_PTR.name
        cmd_string += " reg[{0:d}]".format(register_id)
        self._write_command_to_files(cmd_word, cmd_string)

    def set_write_pointer(self, address, address_is_register=False,
                          relative_to_current=False):
        """ Insert command to set the position of the write pointer within the\
            current region

        :param int address:
            * If ``address_is_register`` is True, the ID of the register\
              containing the address to move to
            * If ``address_is_register`` is False, the address to move the\
              write pointer to
        :param bool address_is_register: \
            Indicates if ``address`` is a register ID
        :param bool relative_to_current: \
            Indicates if ``address`` (or the value read from that register\
            when ``address_is_register`` is True) is to be added to the\
            current address, or used as an absolute address from the start\
            of the current region
        :raise DataUndefinedWriterException: \
            If the binary specification file writer has not been initialised
        :raise spinn_storage_handlers.exceptions.DataWriteException: \
            If a write to external storage fails
        :raise ParameterOutOfBoundsException: \
            If the ``address_is_register`` is True and ``address`` is not a\
            valid register ID
        :raise NoRegionSelectedException: If no region has been selected
        """
        if self._current_region is None:
            raise NoRegionSelectedException(Commands.SET_WR_PTR.name)
        relative = bool(relative_to_current)
        relative_string = "RELATIVE" if relative else "ABSOLUTE"

        data_encoded = bytearray()
        cmd_string = Commands.SET_WR_PTR.name
        if address_is_register:
            _bounds(Commands.SET_WR_PTR, "address", address, 0, MAX_REGISTERS)
            cmd_word = _binencode(Commands.SET_WR_PTR, {
                _Field.LENGTH: LEN1,
                _Field.USAGE: SRC1_ONLY,
                _Field.SOURCE_1: address,
                _Field.IMMEDIATE: relative})
            cmd_string += " reg[{0:d}] {1:s}".format(address, relative_string)
        else:
            if not relative_to_current:
                _typebounds(Commands.SET_WR_PTR, "address",
                            address, DataType.UINT32)
                data_encoded += _ONE_WORD.pack(address)
            else:
                _typebounds(Commands.SET_WR_PTR, "address",
                            address, DataType.INT32)
                data_encoded += _ONE_SIGNED_INT.pack(address)

            cmd_word = _binencode(Commands.SET_WR_PTR, {
                _Field.LENGTH: LEN2,
                _Field.USAGE: NO_REGS,
                _Field.IMMEDIATE: relative})
            cmd_string += " {0:d} {1:s}".format(address, relative_string)

        self._write_command_to_files(cmd_word + data_encoded, cmd_string)

    def align_write_pointer(self, log_block_size,
                            log_block_size_is_register=False,
                            return_register_id=None):
        """ Insert command to align the write pointer against a power-of-2\
            block size in bytes.  Zeros are inserted in the intervening space

        :param int log_block_size:
            * If ``log_block_size_is_register`` is False, log to base 2 of\
              the block size (e.g. The write pointer will be moved so\
              that it is a multiple of 2\\ :sup:`log_block_size`), between\
              0 and 32
            * If ``log_block_size_is_register`` is True, the ID of the\
              register containing log to the base 2 of the block size,\
              between 0 and 15
        :param bool log_block_size_is_register: \
            Indicates if ``log_block_size`` is a register ID
        :param return_register_id: The ID of a register where the write\
            pointer will be written to once it has been updated, between\
            0 and 15, or None if no such writing is to be done
        :type return_register_id: int or None
        :raise DataUndefinedWriterException: \
            If the binary specification file writer has not been initialised
        :raise spinn_storage_handlers.exceptions.DataWriteException: \
            If a write to external storage fails
        :raise ParameterOutOfBoundsException: \
            * If ``log_block_size_is_register`` is False, and\
              ``log_block_size`` is not within the allowed range
            * If ``log_block_size_is_register`` is True and \
              ``log_block_size`` is not a valid register ID
        :raise RegionOutOfBoundsException: \
            If the move of the pointer would put it outside of the\
            current region
        :raise NoRegionSelectedException: If no region has been selected
        """
        if self._current_region is None:
            raise NoRegionSelectedException(Commands.ALIGN_WR_PTR.name)

        bit_field = 0
        imm_value = 0
        return_register_value = 0
        block_size_reg = 0
        cmd_string = Commands.ALIGN_WR_PTR.name

        if return_register_id is not None:
            _bounds(Commands.ALIGN_WR_PTR, "return_register_id",
                    return_register_id, 0, MAX_REGISTERS)
            bit_field |= 0x4
            return_register_value = return_register_id
            cmd_string = " reg[{0:d}] =".format(return_register_value)

        if log_block_size_is_register:
            _bounds(Commands.ALIGN_WR_PTR, "log_block_size",
                    log_block_size, 0, MAX_REGISTERS)
            bit_field |= 0x2
            block_size_reg = log_block_size
            cmd_string += " align(reg[{0:d}])".format(block_size_reg)
        else:
            _bounds(Commands.ALIGN_WR_PTR, "log_block_size",
                    log_block_size, 0, 32)
            imm_value = log_block_size
            cmd_string += " align({0:d})".format(imm_value)

        cmd_word = _binencode(Commands.ALIGN_WR_PTR, {
            _Field.LENGTH: LEN1,
            _Field.USAGE: bit_field,
            _Field.DESTINATION: return_register_value,
            _Field.SOURCE_1: block_size_reg,
            _Field.IMMEDIATE: imm_value})
        self._write_command_to_files(cmd_word, cmd_string)

    def call_arithmetic_operation(self, register_id, operand_1, operation,
                                  operand_2, signed,
                                  operand_1_is_register=False,
                                  operand_2_is_register=False):
        """ Insert command to perform an arithmetic operation on two signed or\
            unsigned values and store the result in a register

        :param int register_id: The ID of the register to store the result in
        :param int operand_1:
            * If ``operand_1_is_register`` is True, the ID of a register where\
              the first operand can be found, between 0 and 15
            * If ``operand_1_is_register`` is False, a 32-bit value
        :param ArithmeticOperation operation: The operation to perform
        :param int operand_2:
            * If ``operand_2_is_register`` is True, the ID of a register where\
              the second operand can be found, between 0 and 15
            * If ``operand_2_is_register`` is False, a 32-bit value
        :param bool signed: Indicates if the values should be considered signed
        :param bool operand_1_is_register: \
            Indicates if ``operand_1`` is a register ID
        :param bool operand_2_is_register: \
            Indicates if ``operand_2`` is a register ID
        :raise DataUndefinedWriterException: \
            If the binary specification file writer has not been initialised
        :raise spinn_storage_handlers.exceptions.DataWriteException: \
            If a write to external storage fails
        :raise ParameterOutOfBoundsException: \
            * If ``register_id`` is not a valid register ID
            * If ``operand_1_is_register`` is True and ``operand_1`` is not a\
              valid register ID
            * If ``operand_2_is_register`` is True and ``operand_2`` is not a\
              valid register ID
        :raise InvalidOperationException: \
            If ``operation`` is not a known operation
        """
        _bounds(Commands.ARITH_OP, "register_id",
                register_id, 0, MAX_REGISTERS)
        if operation not in ArithmeticOperation:
            raise InvalidOperationException(
                "arithmetic", operation.value, Commands.ARITH_OP.name)

        cmd_length = 0
        bit_field = 0x4
        register_op_1 = 0
        register_op_2 = 0
        encoded_operands = bytearray()

        cmd_string = Commands.ARITH_OP.name
        cmd_string += " {0:s} reg[{1:d}] =".format(
            "SIGNED" if signed else "UNSIGNED", register_id)

        if operand_1_is_register:
            _bounds(Commands.ARITH_OP, "operand_1",
                    operand_1, 0, MAX_REGISTERS)
            bit_field |= 2
            register_op_1 = operand_1
            cmd_string += " reg[{0:d}]".format(register_op_1)
        elif signed:
            _typebounds(Commands.ARITH_OP, "operand_1",
                        operand_1, DataType.INT32)
            cmd_length += 1
            encoded_operands += _ONE_SIGNED_INT.pack(operand_1)
            cmd_string += " {0:d}".format(operand_1)
        else:
            _typebounds(Commands.ARITH_OP, "operand_1",
                        operand_1, DataType.UINT32)
            cmd_length += 1
            encoded_operands += _ONE_WORD.pack(operand_1)
            cmd_string += " {0:d}".format(operand_1)

        cmd_string += " " + operation.operator

        if operand_2_is_register:
            _bounds(Commands.ARITH_OP, "operand_2",
                    operand_2, 0, MAX_REGISTERS)
            bit_field |= 1
            register_op_2 = operand_2
            cmd_string += " reg[{0:d}]".format(register_op_2)
        elif signed:
            _typebounds(Commands.ARITH_OP, "operand_2",
                        operand_2, DataType.INT32)
            cmd_length += 1
            encoded_operands += _ONE_SIGNED_INT.pack(operand_2)
            cmd_string += " {0:d}".format(operand_2)
        else:
            _typebounds(Commands.ARITH_OP, "operand_2",
                        operand_2, DataType.UINT32)
            cmd_length += 1
            encoded_operands += _ONE_WORD.pack(operand_2)
            cmd_string += " {0:d}".format(operand_2)

        cmd_word = _binencode(Commands.ARITH_OP, {
            _Field.LENGTH: cmd_length,
            _Field.SIGNED: bool(signed),
            _Field.USAGE: bit_field,
            _Field.DESTINATION: register_id,
            _Field.SOURCE_1: register_op_1,
            _Field.SOURCE_2: register_op_2,
            _Field.IMMEDIATE: operation})
        self._write_command_to_files(cmd_word + encoded_operands, cmd_string)

    def logical_and(self, register_id, operand_1, operand_2,
                    operand_1_is_register=False, operand_2_is_register=False):
        """ Insert command to perform a logical AND operation.

        :param int register_id: The ID of the register to store the result in
        :param int operand_1:
            * If ``operand_1_is_register`` is True, the ID of a register\
              where the first operand can be found, between 0 and 15
            * If ``operand_1_is_register`` is False, a 32-bit value
        :param int operand_2:
            * If ``operand_2_is_register`` is True, the ID of a register\
              where the second operand can be found. between 0 and 15
            * If ``operand_2_is_register`` is False, a 32-bit value
        :param bool operand_1_is_register: \
            Indicates if ``operand_1`` is a register ID
        :param bool operand_2_is_register: \
            Indicates if ``operand_2`` is a register ID
        :raise DataUndefinedWriterException: \
            If the binary specification file writer has not been initialised
        :raise spinn_storage_handlers.exceptions.DataWriteException: \
            If a write to external storage fails
        :raise ParameterOutOfBoundsException: \
            * If ``register_id`` is not a valid register ID
            * If ``operand_1_is_register`` is True and ``operand_1`` is not a\
              valid register ID
            * If ``operand_2_is_register`` is True and ``operand_2`` is not a\
              valid register ID
        """
        self._call_logic_operation(
            register_id, operand_1, LogicOperation.AND, operand_2,
            operand_1_is_register, operand_2_is_register)

    def logical_or(self, register_id, operand_1, operand_2,
                   operand_1_is_register=False, operand_2_is_register=False):
        """ Insert command to perform a logical OR operation.

        :param int register_id: The ID of the register to store the result in
        :param int operand_1:
            * If ``operand_1_is_register`` is True, the ID of a register\
              where the first operand can be found, between 0 and 15
            * If ``operand_1_is_register`` is False, a 32-bit value
        :param int operand_2:
            * If ``operand_2_is_register`` is True, the ID of a register\
              where the second operand can be found. between 0 and 15
            * If ``operand_2_is_register`` is False, a 32-bit value
        :param bool operand_1_is_register: \
            Indicates if ``operand_1`` is a register ID
        :param bool operand_2_is_register: \
            Indicates if ``operand_2`` is a register ID
        :raise DataUndefinedWriterException: \
            If the binary specification file writer has not been initialised
        :raise spinn_storage_handlers.exceptions.DataWriteException: \
            If a write to external storage fails
        :raise ParameterOutOfBoundsException: \
            * If ``register_id`` is not a valid register ID
            * If ``operand_1_is_register`` is True and ``operand_1`` is not a\
              valid register ID
            * If ``operand_2_is_register`` is True and ``operand_2`` is not a\
              valid register ID
        """
        self._call_logic_operation(
            register_id, operand_1, LogicOperation.OR, operand_2,
            operand_1_is_register, operand_2_is_register)

    def logical_left_shift(self, register_id, operand_1, operand_2,
                           operand_1_is_register=False,
                           operand_2_is_register=False):
        """ Insert command to perform a logical left shift operation.

        :param int register_id: The ID of the register to store the result in
        :param int operand_1:
            * If ``operand_1_is_register`` is True, the ID of a register\
              where the first operand can be found, between 0 and 15
            * If ``operand_1_is_register`` is False, a 32-bit value
        :param int operand_2:
            * If ``operand_2_is_register`` is True, the ID of a register\
              where the second operand can be found. between 0 and 15
            * If ``operand_2_is_register`` is False, a 32-bit value
        :param bool operand_1_is_register: \
            Indicates if ``operand_1`` is a register ID
        :param bool operand_2_is_register: \
            Indicates if ``operand_2`` is a register ID
        :raise DataUndefinedWriterException: \
            If the binary specification file writer has not been initialised
        :raise spinn_storage_handlers.exceptions.DataWriteException: \
            If a write to external storage fails
        :raise ParameterOutOfBoundsException: \
            * If ``register_id`` is not a valid register ID
            * If ``operand_1_is_register`` is True and ``operand_1`` is not a\
              valid register ID
            * If ``operand_2_is_register`` is True and ``operand_2`` is not a\
              valid register ID
        """
        self._call_logic_operation(
            register_id, operand_1, LogicOperation.LEFT_SHIFT, operand_2,
            operand_1_is_register, operand_2_is_register)

    def logical_right_shift(self, register_id, operand_1, operand_2,
                            operand_1_is_register=False,
                            operand_2_is_register=False):
        """ Insert command to perform a logical right shift operation.

        :param int register_id: The ID of the register to store the result in
        :param int operand_1:
            * If ``operand_1_is_register`` is True, the ID of a register\
              where the first operand can be found, between 0 and 15
            * If ``operand_1_is_register`` is False, a 32-bit value
        :param int operand_2:
            * If ``operand_2_is_register`` is True, the ID of a register\
              where the second operand can be found. between 0 and 15
            * If ``operand_2_is_register`` is False, a 32-bit value
        :param bool operand_1_is_register: \
            Indicates if ``operand_1`` is a register ID
        :param bool operand_2_is_register: \
            Indicates if ``operand_2`` is a register ID
        :raise DataUndefinedWriterException: \
            If the binary specification file writer has not been initialised
        :raise spinn_storage_handlers.exceptions.DataWriteException: \
            If a write to external storage fails
        :raise ParameterOutOfBoundsException: \
            * If ``register_id`` is not a valid register ID
            * If ``operand_1_is_register`` is True and ``operand_1`` is not a\
              valid register ID
            * If ``operand_2_is_register`` is True and ``operand_2`` is not a\
              valid register ID
        """
        self._call_logic_operation(
            register_id, operand_1, LogicOperation.RIGHT_SHIFT, operand_2,
            operand_1_is_register, operand_2_is_register)

    def logical_xor(self, register_id, operand_1, operand_2,
                    operand_1_is_register=False, operand_2_is_register=False):
        """ Insert command to perform a logical xor operation.

        :param int register_id: The ID of the register to store the result in
        :param int operand_1:
            * If ``operand_1_is_register`` is True, the ID of a register\
              where the first operand can be found, between 0 and 15
            * If ``operand_1_is_register`` is False, a 32-bit value
        :param int operand_2:
            * If ``operand_2_is_register`` is True, the ID of a register\
              where the second operand can be found. between 0 and 15
            * If ``operand_2_is_register`` is False, a 32-bit value
        :param bool operand_1_is_register: \
            Indicates if ``operand_1`` is a register ID
        :param bool operand_2_is_register: \
            Indicates if ``operand_2`` is a register ID
        :raise DataUndefinedWriterException: \
            If the binary specification file writer has not been initialised
        :raise spinn_storage_handlers.exceptions.DataWriteException: \
            If a write to external storage fails
        :raise ParameterOutOfBoundsException: \
            * If ``register_id`` is not a valid register ID
            * If ``operand_1_is_register`` is True and ``operand_1`` is not a\
              valid register ID
            * If ``operand_2_is_register`` is True and ``operand_2`` is not a\
              valid register ID
        """
        self._call_logic_operation(
            register_id, operand_1, LogicOperation.XOR, operand_2,
            operand_1_is_register, operand_2_is_register)

    def logical_not(self, register_id, operand, operand_is_register=False):
        """ Insert command to perform a logical not operation.

        :param int register_id: The ID of the register to store the result in
        :param int operand:
            * If ``operand_is_register`` is True, the ID of a register where\
              the first operand can be found, between 0 and 15
            * If ``operand_is_register`` is False, a 32-bit value
        :param bool operand_is_register: \
            Indicates if ``operand`` is a register ID
        :raise DataUndefinedWriterException: \
            If the binary specification file writer has not been initialised
        :raise spinn_storage_handlers.exceptions.DataWriteException: \
            If a write to external storage fails
        :raise ParameterOutOfBoundsException: \
            * If ``register_id`` is not a valid register ID
            * If ``operand_is_register`` is True and ``operand`` is not a\
              valid register ID
        """
        self._call_logic_operation(
            register_id, operand, LogicOperation.NOT, 0,
            operand_is_register, False)

    def _call_logic_operation(self, register_id, operand_1, operation,
                              operand_2, operand_1_is_register=False,
                              operand_2_is_register=False):
        """ Insert command to perform a logic operation on two signed or\
            unsigned values and store the result in a register

        :param int register_id: The ID of the register to store the result in
        :param int operand_1:
            * If ``operand_1_is_register`` is True, the ID of a register\
              where the first operand can be found, between 0 and 15
            * If ``operand_1_is_register`` is False, a 32-bit value
        :param LogicOperation operation: The operation to perform
        :param int operand_2:
            * If ``operand_2_is_register`` is True, the ID of a register\
              where the second operand can be found. between 0 and 15
            * If ``operand_2_is_register`` is False, a 32-bit value
        :param bool operand_1_is_register: \
            Indicates if ``operand_1`` is a register ID
        :param bool operand_2_is_register: \
            Indicates if ``operand_2`` is a register ID
        :raise DataUndefinedWriterException: \
            If the binary specification file writer has not been initialised
        :raise spinn_storage_handlers.exceptions.DataWriteException: \
            If a write to external storage fails
        :raise ParameterOutOfBoundsException: \
            * If ``register_id`` is not a valid register ID
            * If ``operand_1_is_register`` is True and ``operand_1`` is not a\
              valid register ID
            * If ``operand_2_is_register`` is True and ``operand_2`` is not a\
              valid register ID
        :raise InvalidOperationException: \
            If ``operation`` is not a known operation
        """
        _bounds(Commands.LOGIC_OP, "register_id",
                register_id, 0, MAX_REGISTERS)
        if operation not in LogicOperation:
            raise InvalidOperationException(
                "logic", operation.value, Commands.LOGIC_OP.name)

        cmd_length = 0
        bit_field = 0x4
        register_op_1 = 0
        register_op_2 = 0
        encoded_operands = bytearray()

        cmd_string = Commands.LOGIC_OP.name
        cmd_string += " reg[{0:d}] =".format(register_id)
        if operation.value == LogicOperation.NOT.value:
            cmd_string += " " + operation.operator

        if operand_1_is_register:
            _bounds(Commands.LOGIC_OP, "operand_1",
                    operand_1, 0, MAX_REGISTERS)
            bit_field |= 2
            register_op_1 = operand_1
            cmd_string += " reg[{0:d}]".format(register_op_1)
        else:
            cmd_length += 1
            _typebounds(Commands.LOGIC_OP, "operand_1",
                        operand_1, DataType.UINT32)
            encoded_operands += _ONE_WORD.pack(operand_1)
            cmd_string += " " + str(operand_1)

        if operation.value != LogicOperation.NOT.value:
            cmd_string += " " + operation.operator
            if operand_2_is_register:
                _bounds(Commands.LOGIC_OP, "operand_2",
                        operand_2, 0, MAX_REGISTERS)
                bit_field |= 1
                register_op_2 = operand_2
                cmd_string += " reg[{0:d}]".format(register_op_2)
            else:
                cmd_length += 1
                _typebounds(Commands.LOGIC_OP, "operand_2",
                            operand_2, DataType.UINT32)
                encoded_operands += _ONE_WORD.pack(operand_2)
                cmd_string += " " + str(operand_2)

        cmd_word = _binencode(Commands.LOGIC_OP, {
            _Field.LENGTH: cmd_length,
            _Field.USAGE: bit_field,
            _Field.DESTINATION: register_id,
            _Field.SOURCE_1: register_op_1,
            _Field.SOURCE_2: register_op_2,
            _Field.IMMEDIATE: operation})
        self._write_command_to_files(cmd_word + encoded_operands, cmd_string)

    def copy_structure(self, source_structure_id, destination_structure_id,
                       source_id_is_register=False,
                       destination_id_is_register=False):
        """ Insert command to copy a structure, possibly overwriting another\
            structure

        :param int source_structure_id:
            * If ``source_id_is_register`` is True, the ID of the register\
              holding the source structure ID, between 0 and 15
            * Otherwise, the ID of the source structure, between 0 and 15
        :param int destination_structure_id:
            * If ``destination_id_is_register`` is True, the ID of the\
              register holding the destination structure ID, between 0 and 15
            * If ``destination_id_is_register`` is False, the ID of the\
              destination structure, between 0 and 15
        :param bool source_id_is_register: \
            Indicates if ``source_structure_id`` is a register ID
        :param bool destination_id_is_register: \
            Indicates if ``destination_structure_id`` is a register ID
        :raise DataUndefinedWriterException: \
            If the binary specification file writer has not been initialised
        :raise spinn_storage_handlers.exceptions.DataWriteException: \
            If a write to external storage fails
        :raise ParameterOutOfBoundsException: \
            * If ``source_id_is_register`` is True and\
              ``source_structure_id`` is not a valid register ID
            * If ``destination_id_is_register`` is True and\
              ``destination_structure_id`` is not a valid register ID
            * If ``source_id_is_register`` is False and\
              ``source_structure_id`` is not a valid structure ID
            * If ``destination_id_is_register`` is False and\
              ``destination_structure_id`` is not a valid structure ID
        :raise NotAllocatedException: \
            * If no structure with ID ``source_structure_id`` has been\
              allocated
        """
        if source_structure_id == destination_structure_id and \
                destination_id_is_register == source_id_is_register:
            raise DuplicateParameterException(
                Commands.COPY_STRUCT.name,
                [source_structure_id, destination_structure_id])

        bit_field = 0
        cmd_string = Commands.COPY_STRUCT.name

        if source_id_is_register:
            _bounds(Commands.COPY_STRUCT, "source_structure_id",
                    source_structure_id, 0, MAX_REGISTERS)
            bit_field |= SRC1_ONLY
            cmd_string += " source_struct=reg[{0:d}]".format(
                source_structure_id)
        else:
            _bounds(Commands.COPY_STRUCT, "source_structure_id",
                    source_structure_id, 0, MAX_STRUCT_SLOTS)
            if self._struct_slots[source_structure_id] is None:
                raise NotAllocatedException(
                    "struct", source_structure_id, Commands.COPY_STRUCT.name)
            cmd_string += " source_struct={0:d}".format(source_structure_id)

        if destination_id_is_register:
            _bounds(Commands.COPY_STRUCT, "destination_structure_id",
                    destination_structure_id, 0, MAX_REGISTERS)
            bit_field |= DEST_ONLY
            cmd_string += " destination_struct=reg[{0:d}]".format(
                destination_structure_id)
        else:
            _bounds(Commands.COPY_STRUCT, "destination_structure_id",
                    destination_structure_id, 0, MAX_STRUCT_SLOTS)
            cmd_string += " destination_struct={0:d}".format(
                destination_structure_id)

        cmd_word = _binencode(Commands.COPY_STRUCT, {
            _Field.LENGTH: LEN1,
            _Field.USAGE: bit_field,
            _Field.DESTINATION: destination_structure_id,
            _Field.SOURCE_1: source_structure_id})
        self._write_command_to_files(cmd_word, cmd_string)

    def copy_structure_parameter(
            self, source_structure_id, source_parameter_index,
            destination_id, destination_parameter_index=None,
            destination_is_register=False):
        """ Insert command to copy the value of a parameter from one\
            structure to another.

        :param int source_structure_id: \
            The ID of the source structure, between 0 and 15
        :param int source_parameter_index: \
            The index of the parameter in the source structure
        :param int destination_id: The ID of the destination structure, or\
            the ID of the destination register, between 0 and 15
        :param int destination_parameter_index: The index of the parameter in\
            the destination structure. Ignored when writing to a register.
        :param bool destination_is_register: \
            Indicates whether the destination is a structure or a register.
        :raise DataUndefinedWriterException: \
            If the binary specification file writer has not been initialised
        :raise spinn_storage_handlers.exceptions.DataWriteException: \
            If a write to external storage fails
        :raise ParameterOutOfBoundsException: \
            * If ``source_structure_id`` is not a valid structure ID
            * If ``destination_id`` is not a valid structure ID
            * If ``source_parameter_index`` is not a valid parameter index\
              in the source structure
            * If ``destination_parameter_index`` is not a valid parameter\
              index in the destination structure
        :raise NotAllocatedException: \
            * If no structure with ID ``destination_id`` has been allocated
            * If no structure with ID ``source_structure_id`` has been\
              allocated
        """
        _bounds(Commands.COPY_PARAM, "source_structure_id",
                source_structure_id, 0, MAX_STRUCT_SLOTS)
        _bounds(Commands.COPY_PARAM, "source_parameter_index",
                source_parameter_index, 0, MAX_STRUCT_ELEMENTS)
        if self._struct_slots[source_structure_id] is None:
            raise NotAllocatedException(
                "structure", source_structure_id, Commands.COPY_PARAM.name)
        if (len(self._struct_slots[source_structure_id]) <=
                source_parameter_index):
            raise NotAllocatedException(
                "parameter", source_parameter_index, Commands.COPY_PARAM.name)

        cmd_string = Commands.COPY_PARAM.name
        if not destination_is_register:
            _bounds(Commands.COPY_PARAM, "destination_parameter_index",
                    destination_parameter_index, 0, MAX_STRUCT_ELEMENTS)
            _bounds(Commands.COPY_PARAM, "destination_structure_id",
                    destination_id, 0, MAX_STRUCT_SLOTS)
            if self._struct_slots[destination_id] is None:
                raise NotAllocatedException(
                    "structure", destination_id, Commands.COPY_PARAM.name)
            if (len(self._struct_slots[source_structure_id]) <=
                    source_parameter_index):
                raise NotAllocatedException(
                    "parameter", destination_parameter_index,
                    Commands.COPY_PARAM.name)
            if (len(self._struct_slots[destination_id]) <=
                    destination_parameter_index):
                raise NotAllocatedException(
                    "parameter", destination_parameter_index,
                    Commands.COPY_PARAM.name)
            if (self._struct_slots[source_structure_id]
                    [source_parameter_index][1] !=
                    self._struct_slots[destination_id]
                    [destination_parameter_index][1]):
                raise TypeMismatchException(Commands.COPY_PARAM.name)
            if (source_structure_id == destination_id and
                    destination_parameter_index == source_parameter_index):
                raise DuplicateParameterException(
                    Commands.COPY_PARAM.name, [
                        source_structure_id, source_parameter_index,
                        destination_id, destination_parameter_index])

            cmd_word_1 = _binencode(Commands.COPY_PARAM, {
                _Field.LENGTH: LEN2,
                _Field.USAGE: NO_REGS,
                _Field.DESTINATION: destination_id,
                _Field.SOURCE_1: source_structure_id})
            param_word = ((destination_parameter_index << 8) |
                          source_parameter_index)
            cmd_string += (
                " source_structure_id = {0:d}, source_parameter_id = {1:d}, "
                "destination_structure_id = {2:d}, "
                "destination_parameter_id = {3:d}".format(
                    source_structure_id, source_parameter_index,
                    destination_id, destination_parameter_index))
        else:
            _bounds(Commands.COPY_PARAM, "destination_register_id",
                    destination_id, 0, MAX_REGISTERS)

            cmd_word_1 = _binencode(Commands.COPY_PARAM, {
                _Field.LENGTH: LEN2,
                _Field.USAGE: DEST_ONLY,
                _Field.DESTINATION: destination_id,
                _Field.SOURCE_1: source_structure_id})
            param_word = source_parameter_index
            cmd_string += (
                " source_structure_id = {0:d}, source_parameter_id = {1:d}, "
                "destination_register_id = {2:d}".format(
                    source_structure_id, source_parameter_index,
                    destination_id))

        cmd_word_list = cmd_word_1 + _ONE_WORD.pack(param_word)
        self._write_command_to_files(cmd_word_list, cmd_string)

    def print_value(self, value, value_is_register=False,
                    data_type=DataType.UINT32):
        """ Insert command to print out a value (for debugging)

        :param value:
            * If ``value_is_register`` is True, the ID of the register\
              containing the value to print
            * If ``value_is_register`` is False, the value to print as a\
              value of type given by ``data_type``
        :type value: float or int
        :param bool value_is_register: Indicates if ``value`` is a register
        :param DataType data_type: The type of the data to be printed
        :raise DataUndefinedWriterException: \
            If the binary specification file writer has not been initialised
        :raise spinn_storage_handlers.exceptions.DataWriteException: \
            If a write to external storage fails
        :raise ParameterOutOfBoundsException: \
            * If ``value_is_register`` is True and ``value`` is not a valid\
              register ID
            * If ``value_is_register`` is False, the ``data_type`` is an\
              integer type and ``value`` has a fractional part
            * If ``value_is_register`` is False and the ``value`` would\
              overflow the data type
        :raise UnknownTypeException: If ``data_type`` is not a valid data type
        """
        source_register_id = 0
        bit_field = 0
        data_encoded = bytearray()
        cmd_string = Commands.PRINT_VAL.name

        if value_is_register:
            _bounds(Commands.PRINT_VAL, "value", value, 0, MAX_REGISTERS)
            cmd_word_length = LEN1
            bit_field |= 2
            source_register_id = value
            cmd_string += " reg[{0:d}]".format(source_register_id)
        else:
            _typebounds(Commands.PRINT_VAL, "value", value, data_type)
            cmd_word_length = LEN2 if data_type.size <= 4 else LEN3
            data_encoded += data_type.encode(value)
            cmd_string += " {0:d}".format(value)

        cmd_word = _binencode(Commands.PRINT_VAL, {
            _Field.LENGTH: cmd_word_length,
            _Field.USAGE: bit_field,
            _Field.SOURCE_1: source_register_id,
            _Field.IMMEDIATE: data_type})
        self._write_command_to_files(cmd_word + data_encoded, cmd_string)

    def print_text(self, text, encoding="ASCII"):
        """ Insert command to print some text (for debugging)

        :param str text: The text to write (max 12 *bytes* once encoded)
        :param str encoding: \
            The character encoding to use for the string. Defaults to ASCII.
        :raise DataUndefinedWriterException: \
            If the binary specification file writer has not been initialised
        :raise spinn_storage_handlers.exceptions.DataWriteException: \
            If a write to external storage fails
        """
        text_encoded = bytearray(text.encode(encoding=encoding))
        text_len = len(text_encoded)
        _bounds(Commands.PRINT_TXT, "len(text)", text_len, 1, 13)

        if text_len <= 4:
            cmd_word_len = LEN2
        elif text_len <= 8:
            cmd_word_len = LEN3
        else:
            cmd_word_len = LEN4

        # add final padding to the encoded text
        if text_len % 4 != 0:
            text_encoded += bytearray(4 - text_len % 4)

        cmd_string = Commands.PRINT_TXT.name
        cmd_string += " \"{0:s}\"".format(text)
        cmd_word = _binencode(Commands.PRINT_TXT, {
            _Field.LENGTH: cmd_word_len,
            _Field.IMMEDIATE: text_len - 1})
        self._write_command_to_files(cmd_word + text_encoded, cmd_string)

    def print_struct(self, structure_id, structure_id_is_register=False):
        """ Insert command to print out a structure (for debugging)

        :param int structure_id:
            * If ``structure_id_is_register`` is True, the ID of the register\
              containing the ID of the structure to print, between 0 and 15
            * If ``structure_id_is_register`` is False, the ID of the\
              structure to print, between 0 and 15
        :param bool structure_id_is_register: \
            Indicates if the ``structure_id`` is a register
        :raise DataUndefinedWriterException: \
            If the binary specification file writer has not been initialised
        :raise ParameterOutOfBoundsException: \
            * If ``structure_id_is_register`` is True and ``structure_id`` is\
              not a valid register ID
            * If ``structure_id_is_register`` is False and ``structure_id`` \
              is not a valid structure ID
        :raise NotAllocatedException: \
            If ``structure_id_is_register`` is False and ``structure_id`` is\
            the ID of a structure that has not been allocated
        """
        cmd_string = Commands.PRINT_STRUCT.name
        if structure_id_is_register:
            _bounds(Commands.PRINT_STRUCT, "structure_id",
                    structure_id, 0, MAX_REGISTERS)
            struct_register = structure_id
            structure_id = 0
            bit_field = 0x2
            cmd_string += " struct(reg[{0:d}])".format(struct_register)
        else:
            _bounds(Commands.PRINT_STRUCT, "structure_id",
                    structure_id, 0, MAX_STRUCT_SLOTS)
            if self._struct_slots[structure_id] is None:
                raise NotAllocatedException(
                    "structure", structure_id, Commands.PRINT_STRUCT.name)
            struct_register = 0
            bit_field = 0
            cmd_string += " struct({0:d})".format(structure_id)

        cmd_word = _binencode(Commands.PRINT_STRUCT, {
            _Field.LENGTH: LEN1,
            _Field.USAGE: bit_field,
            _Field.SOURCE_1: struct_register,
            _Field.IMMEDIATE: structure_id})
        self._write_command_to_files(cmd_word, cmd_string)

    def end_specification(self, close_writer=True):
        """ Insert a command to indicate that the specification has finished\
            and finish writing

        :param bool close_writer: \
            Indicates whether to close the underlying writer(s)
        :raise DataUndefinedWriterException: \
            If the binary specification file writer has not been initialised
        :raise spinn_storage_handlers.exceptions.DataWriteException: \
            If a write to external storage fails
        """
        self.comment("\nEnd of specification:")

        cmd_word = _binencode(Commands.END_SPEC, {
            _Field.LENGTH: LEN1})
        encoded_parameter = _ONE_SIGNED_INT.pack(-1)
        cmd_string = Commands.END_SPEC.name
        self._write_command_to_files(cmd_word + encoded_parameter, cmd_string)

        if close_writer:
            self._spec_writer.close()
            if self._report_writer is not None:
                self._report_writer.close()

    def _write_command_to_files(self, cmd_word_list, cmd_string, indent=False,
                                outdent=False, no_instruction_number=False):
        """ Writes the binary command to the binary output file and, if the\
            user has requested a text output for debug purposes, also write\
            the text version to the text file.\
            Setting the optional parameter ``indent`` to True causes\
            subsequent commands to be indented by two spaces relative to this\
            one. Similarly, setting ``outdent`` to True, reverses this spacing.

        :param bytearray cmd_word_list: list of binary words to be added to\
            the binary data specification file
        :param str cmd_string: string describing the command to be added to\
            the report for the data specification file
        :param bool indent: if the following lines need to be indented
        :param bool outdent: if the following lines need to be out-dented
        :param bool no_instruction_number: if each report line should include\
            also the address of the command in the file
        :raise DataUndefinedWriterException: \
            If the binary specification file writer has not been initialised
        :raise spinn_storage_handlers.exceptions.DataWriteException: \
            If a write to external storage fails
        """
        if self._spec_writer is None:
            raise DataUndefinedWriterException(
                "The spec file writer has not been initialised")
        elif cmd_word_list:
            self._spec_writer.write(cmd_word_list)

        if self._report_writer is not None:
            if outdent is True:
                self._txt_indent = min(self._txt_indent - 1, 0)
            indent_string = "   " * self._txt_indent
            if no_instruction_number:
                formatted_cmd_string = "{}{}\n".format(
                    indent_string, cmd_string)
            else:
                formatted_cmd_string = "{:08X}. {}{}\n".format(
                    self._instruction_counter, indent_string, cmd_string)
                self._instruction_counter += len(cmd_word_list)
            self._report_writer.write(formatted_cmd_string.encode("UTF-8"))
            if indent is True:
                self._txt_indent += 1
        return

    @property
    def region_sizes(self):
        """ A list of sizes of each region that has been reserved. Note that\
            the list will include 0s for each non-reserved region.

        :rtype: list(int)
        """
        return [0 if slot is None else slot.size for slot in self._mem_slots]

    @property
    def current_region(self):
        """ The ID of the current DSG region we're writing to.\
            If not yet writing to any region, None.

        :rtype: int or None
        """
        return self._current_region<|MERGE_RESOLUTION|>--- conflicted
+++ resolved
@@ -108,16 +108,12 @@
     def __init__(self, label, size, empty):
         #: Optional label for the region; str or None
         self.label = label
-        #: The size of the region; int
-        self.size = size
-<<<<<<< HEAD
-        #: Whether the region is to be left empty; bool
-=======
-
         # round size to a number of words
         if size % BYTES_PER_WORD != 0:
             size = size + (BYTES_PER_WORD - (size % BYTES_PER_WORD))
->>>>>>> acd0d624
+        #: The size of the region; int
+        self.size = size
+        #: Whether the region is to be left empty; bool
         self.empty = empty
 
 
