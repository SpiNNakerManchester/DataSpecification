--- conflicted
+++ resolved
@@ -294,17 +294,8 @@
             If the random number generator with the given ID has already been\
             defined
         """
-<<<<<<< HEAD
-        _bounds(Commands.DECLARE_RNG, "random number generator id",
+        _bounds(Commands.DECLARE_RNG, "random number generator ID",
                 rng_id, 0, MAX_RNGS)
-=======
-
-        if rng_id < 0 or rng_id >= MAX_RNGS:
-            raise ParameterOutOfBoundsException(
-                "random number generator ID", rng_id, 0,
-                MAX_RNGS - 1, Commands.DECLARE_RNG.name)
-
->>>>>>> b132100b
         if rng_type not in RandomNumberGenerator:
             raise UnknownTypeException(
                 rng_type.value, Commands.DECLARE_RNG.name)
@@ -320,12 +311,8 @@
             rng_type, 8])
         encoded_seed = _ONE_WORD.pack(seed)
 
-<<<<<<< HEAD
         cmd_string = Commands.DECLARE_RNG.name
-        cmd_string += " id={0:d}, source={1:d}, seed={2:d}".format(
-=======
-        cmd_string = "DECLARE_RNG ID={0:d}, source={1:d}, seed={2:d}".format(
->>>>>>> b132100b
+        cmd_string += " ID={0:d}, source={1:d}, seed={2:d}".format(
             rng_id, rng_type.value, seed)
         self.write_command_to_files(cmd_word + encoded_seed, cmd_string)
 
@@ -338,11 +325,7 @@
         :param structure_id: ID of an empty structure slot to fill with the\
             uniform random distribution data
         :type structure_id: int
-<<<<<<< HEAD
-        :param rng_id: The IS of the random number generator, between 0 and 15
-=======
         :param rng_id: The ID of the random number generator, between 0 and 15
->>>>>>> b132100b
         :type rng_id: int
         :param min_value: The minimum value that should be returned from the\
             distribution between -32768.0 and max_value
@@ -366,59 +349,21 @@
         :raise data_specification.exceptions.StructureInUseException: \
             If structure structure_id is already defined
         """
-<<<<<<< HEAD
-        _bounds(Commands.DECLARE_RANDOM_DIST, "distribution id",
+        _bounds(Commands.DECLARE_RANDOM_DIST, "distribution ID",
                 distribution_id, 0, MAX_RANDOM_DISTS)
-        _bounds(Commands.DECLARE_RANDOM_DIST, "rng id",
+        _bounds(Commands.DECLARE_RANDOM_DIST, "rng ID",
                 rng_id, 0, MAX_RNGS)
         _typebounds(Commands.DECLARE_RANDOM_DIST, "min_value",
                     min_value, DataType.S1615)
         _typebounds(Commands.DECLARE_RANDOM_DIST, "max_value",
                     max_value, DataType.S1615)
-        _bounds(Commands.DECLARE_RANDOM_DIST, "structure id",
+        _bounds(Commands.DECLARE_RANDOM_DIST, "structure ID",
                 structure_id, 0, MAX_STRUCT_SLOTS)
 
         if self.rng[rng_id] is None:
             raise NotAllocatedException(
                 "RNG", rng_id, Commands.DECLARE_RANDOM_DIST.name)
         if self.random_distribution[distribution_id] is not None:
-=======
-        if (distribution_id < 0 or
-                distribution_id >= MAX_RANDOM_DISTS):
-            raise ParameterOutOfBoundsException(
-                "distribution ID", distribution_id, 0,
-                MAX_RANDOM_DISTS - 1, Commands.DECLARE_RANDOM_DIST.name)
-
-        if rng_id < 0 or rng_id >= MAX_RNGS:
-            raise ParameterOutOfBoundsException(
-                "rng", rng_id, 0, MAX_RNGS - 1,
-                Commands.DECLARE_RANDOM_DIST.name)
-
-        if self.rng[rng_id] is 0:
-            raise NotAllocatedException(
-                "RNG", rng_id, Commands.DECLARE_RANDOM_DIST.name)
-
-        if min_value < DataType.S1615.min:  # @UndefinedVariable
-            raise ParameterOutOfBoundsException(
-                "min_value", min_value,
-                DataType.S1615.min,  # @UndefinedVariable
-                DataType.S1615.max,  # @UndefinedVariable
-                Commands.DECLARE_RANDOM_DIST.name)
-
-        if max_value > DataType.S1615.max:  # @UndefinedVariable
-            raise ParameterOutOfBoundsException(
-                "max_value", max_value,
-                DataType.S1615.min,  # @UndefinedVariable
-                DataType.S1615.max,  # @UndefinedVariable
-                Commands.DECLARE_RANDOM_DIST.name)
-
-        if structure_id < 0 or structure_id >= MAX_STRUCT_SLOTS:
-            raise ParameterOutOfBoundsException(
-                "structure ID", structure_id, 0, MAX_STRUCT_SLOTS - 1,
-                Commands.DECLARE_RANDOM_DIST.name)
-
-        if self.random_distribution[distribution_id] is not 0:
->>>>>>> b132100b
             raise RandomNumberDistributionInUseException(distribution_id)
 
         parameters = [("distType", DataType.UINT32, 0),
@@ -510,45 +455,19 @@
             If one of the data types in the structure is unknown
         """
         # start of struct
-<<<<<<< HEAD
-        _bounds(Commands.START_STRUCT, "structure id",
+        _bounds(Commands.START_STRUCT, "structure ID",
                 structure_id, 0, MAX_STRUCT_SLOTS)
         _bounds(Commands.START_STRUCT, "structure elements",
                 len(parameters), 1, MAX_STRUCT_ELEMENTS)
         if self.struct_slots[structure_id] is not None:
-=======
-        if structure_id < 0 or structure_id >= MAX_STRUCT_SLOTS:
-            raise ParameterOutOfBoundsException(
-                "structure ID", structure_id, 0,
-                MAX_STRUCT_SLOTS - 1, Commands.START_STRUCT.name)
-
-        if not parameters or len(parameters) > MAX_STRUCT_ELEMENTS:
-            raise ParameterOutOfBoundsException(
-                "structure elements", len(parameters), 0, MAX_STRUCT_ELEMENTS,
-                Commands.WRITE_PARAM.name)
-
-        if self.struct_slot[structure_id] != 0:
->>>>>>> b132100b
             raise StructureInUseException(structure_id)
 
-<<<<<<< HEAD
         self.struct_slots[structure_id] = parameters
         cmd_word = _binencode(LEN1, Commands.START_STRUCT, [
             structure_id])
         cmd_string = Commands.START_STRUCT.name
-        cmd_string += " id={0:d}".format(structure_id)
+        cmd_string += " ID={0:d}".format(structure_id)
         self.write_command_to_files(cmd_word, cmd_string)
-=======
-        cmd_word = (
-            (LEN1 << 28) |
-            (Commands.START_STRUCT.value << 20) |
-            structure_id)
-
-        cmd_word_list = bytearray(_ONE_WORD.pack(cmd_word))
-        cmd_string = "START_STRUCT ID={0:d}".format(structure_id)
-
-        self.write_command_to_files(cmd_word_list, cmd_string)
->>>>>>> b132100b
 
         # elements of the struct
         for elem_index, i in enumerate(parameters):
@@ -588,19 +507,10 @@
                 self.write_command_to_files(cmd_word, cmd_string)
 
         # end of struct
-<<<<<<< HEAD
         cmd_word = _binencode(LEN1, Commands.END_STRUCT)
         cmd_string = Commands.END_STRUCT.name
-        cmd_string += " id={0:d}".format(structure_id)
+        cmd_string += " ID={0:d}".format(structure_id)
         self.write_command_to_files(cmd_word, cmd_string)
-=======
-        cmd_word = (
-            (LEN1 << 28) |
-            (Commands.END_STRUCT.value << 20))
-        cmd_word_list = bytearray(_ONE_WORD.pack(cmd_word))
-        cmd_string = "END_STRUCT ID={0:d}".format(structure_id)
-        self.write_command_to_files(cmd_word_list, cmd_string)
->>>>>>> b132100b
 
     def get_structure_value(
             self, destination_id, structure_id, parameter_index,
@@ -858,12 +768,8 @@
 
         self.function_slots[function_id] = argument_by_value
 
-<<<<<<< HEAD
         cmd_string = Commands.START_CONSTRUCTOR.name
-        cmd_string += " id={0:d} number_of_args={1:d}".format(
-=======
-        cmd_string = "START_CONSTRUCTOR ID={0:d} number_of_args={1:d}".format(
->>>>>>> b132100b
+        cmd_string += " ID={0:d} number_of_args={1:d}".format(
             function_id, len(argument_by_value))
 
         self.ongoing_function_definition = True
@@ -1389,20 +1295,11 @@
               the number at which to start the loop counter, between 0 and 15
         :type start: int
         :param end:
-<<<<<<< HEAD
             * If end_is_register is False, the number which the loop counter\
               must reach to stop the loop i.e. the loop will run while the\
               contents of counter_register < end, >= 0
             * If end_is_register is True, the ID of the register containing\
               the number at which to stop the loop, between 0 and 15
-=======
-            * If end_is_register is False, the number which the loop\
-              counter must reach to stop the loop i.e. the loop will\
-              run while the contents of counter_register < end, >= 0
-            * If end_is_register is True, the ID of the register\
-              containing the number at which to stop the loop,\
-              between 0 and 15
->>>>>>> b132100b
         :type end: int
         :param increment:
             * If increment_is_register is False, the amount by which to\
