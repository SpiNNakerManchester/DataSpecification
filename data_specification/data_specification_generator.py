--- conflicted
+++ resolved
@@ -111,12 +111,12 @@
     def __init__(self, spec_writer, report_writer=None):
         """
         :param spec_writer: The object to write the specification to
-        :type spec_writer: Implementation of\
-        :py:class:`data_specification.abstract_data_writer.AbstractDataWriter`
+        :type spec_writer: Subclass of\
+            :py:class:`spinn_storage_handlers.abstract_classes.AbstractDataWriter`
         :param report_writer: \
             Determines if a text version of the specification is to be written
-        :type report_writer: Implementation of\
-        :py:class:`data_specification.abstract_data_writer.AbstractDataWriter`
+        :type report_writer: Subclass of\
+            :py:class:`spinn_storage_handlers.abstract_classes.AbstractDataWriter`
         :raise spinn_storage_handlers.exceptions.DataWriteException:\
             If a write to external storage fails
         """
@@ -199,12 +199,12 @@
         :raise spinn_storage_handlers.exceptions.DataWriteException:\
             If a write to external storage fails
         :raise data_specification.exceptions.\
-            DataSpecificationRegionInUseException: If the region was already \
-            reserved
-        :raise data_specification.exceptions.\
-            DataSpecificationParameterOutOfBoundsException: If the region
-            requested was out of the allowed range, or that the size was too \
-            big to fit in SDRAM
+            DataSpecificationRegionInUseException: \
+            If the region was already reserved
+        :raise data_specification.exceptions.\
+            DataSpecificationParameterOutOfBoundsException: \
+            If the region requested was out of the allowed range, or that the\
+            size was too big to fit in SDRAM
         """
         _bounds(Commands.RESERVE, "memory region identifier",
                 region, 0, MAX_MEM_REGIONS)
@@ -243,11 +243,11 @@
         :raise spinn_storage_handlers.exceptions.DataWriteException:\
             If a write to external storage fails
         :raise data_specification.exceptions.\
-            DataSpecificationNotAllocatedException: If the region was not\
-            reserved
-        :raise data_specification.exceptions.\
-            DataSpecificationParameterOutOfBoundsException: If the region \
-            requested was out of the allowed range
+            DataSpecificationNotAllocatedException: \
+            If the region was not reserved
+        :raise data_specification.exceptions.\
+            DataSpecificationParameterOutOfBoundsException: \
+            If the region requested was out of the allowed range
         """
         _bounds(Commands.FREE, "memory region identifier",
                 region, 0, MAX_MEM_REGIONS)
@@ -403,8 +403,8 @@
             DataSpecificationNotAllocatedException: \
             If the random distribution id was not previously declared
         :raise data_specification.exceptions.\
-            DataSpecificationParameterOutOfBoundsException: If the \
-            distribution_id or register_id specified was out of range
+            DataSpecificationParameterOutOfBoundsException: \
+            If the distribution_id or register_id specified was out of range
         """
         _bounds(Commands.GET_RANDOM_NUMBER, "register_id",
                 register_id, 0, MAX_REGISTERS)
@@ -457,54 +457,22 @@
             If one of the data types in the structure is unknown
         """
         # start of struct
-<<<<<<< HEAD
         _bounds(Commands.START_STRUCT, "structure id",
                 structure_id, 0, MAX_STRUCT_SLOTS)
         _bounds(Commands.WRITE_PARAM, "structure elements",
                 len(parameters), 1, MAX_STRUCT_ELEMENTS)
-=======
-        if structure_id < 0 or structure_id >= constants.MAX_STRUCT_SLOTS:
-            raise exceptions.DataSpecificationParameterOutOfBoundsException(
-                "structure id", structure_id, 0,
-                constants.MAX_STRUCT_SLOTS - 1,
-                Commands.START_STRUCT.name)  # @UndefinedVariable
-
-        if not parameters or \
-                len(parameters) > constants.MAX_STRUCT_ELEMENTS:
-            raise exceptions.DataSpecificationParameterOutOfBoundsException(
-                "structure elements", len(parameters), 0,
-                constants.MAX_STRUCT_ELEMENTS,
-                Commands.WRITE_PARAM.name)  # @UndefinedVariable
-
->>>>>>> a06da8af
         if self.struct_slot[structure_id] != 0:
             raise DataSpecificationStructureInUseException(structure_id)
 
-<<<<<<< HEAD
         self.struct_slot[structure_id] = parameters
         cmd_word = _binencode(LEN1, Commands.START_STRUCT, [
             structure_id])
-=======
-        cmd_word = (
-            (constants.LEN1 << 28) |
-            (Commands.START_STRUCT.value << 20) |  # @UndefinedVariable
-            structure_id)
-
-        cmd_word_list = bytearray(_ONE_WORD.pack(cmd_word))
->>>>>>> a06da8af
         cmd_string = "START_STRUCT id={0:d}".format(structure_id)
         self.write_command_to_files(cmd_word, cmd_string)
 
         # elements of the struct
         for elem_index, i in enumerate(parameters):
-<<<<<<< HEAD
-            label = i[0]
-            data_type = i[1]
-            value = i[2]
-
-=======
             label, data_type, value = i
->>>>>>> a06da8af
             if data_type not in DataType:
                 raise DataSpecificationUnknownTypeException(
                     data_type.value, Commands.WRITE_PARAM)
@@ -518,7 +486,6 @@
                     cmd_word = _binencode(LEN2, Commands.STRUCT_ELEM, [
                         data_type])
                 elif data_type.size == 8:
-<<<<<<< HEAD
                     cmd_word = _binencode(LEN3, Commands.STRUCT_ELEM, [
                         data_type])
                 else:
@@ -543,52 +510,6 @@
         cmd_word = _binencode(LEN1, Commands.END_STRUCT)
         cmd_string = "END_STRUCT id={0:d}".format(structure_id)
         self.write_command_to_files(cmd_word, cmd_string)
-=======
-                    cmd_word = (
-                        (constants.LEN3 << 28) |
-                        (Commands.STRUCT_ELEM.value <<  # @UndefinedVariable
-                            20) |
-                        data_type.value)
-                else:
-                    raise exceptions.DataSpecificationInvalidSizeException(
-                        data_type.name, data_type.size,
-                        Commands.STRUCT_ELEM.name)  # @UndefinedVariable
-
-                data_format = "<{}".format(data_type.struct_encoding)
-                data_value = decimal.Decimal(str(value)) * data_type.scale
-                value_encoded = bytearray(struct.pack(data_format, data_value))
-
-                cmd_word_list = bytearray(_ONE_WORD.pack(cmd_word)) + \
-                    value_encoded + bytearray((4 - data_type.size % 4) % 4)
-
-                cmd_string = "STRUCT_ELEM element_id={0:d}, element_type="\
-                             "{1:s}, value = {2:d}".format(
-                                 elem_index, data_type.name, value)
-                if label != "":
-                    cmd_string += ", label = {0:s}".format(label)
-            else:
-                cmd_word = (
-                    (constants.LEN1 << 28) |
-                    (Commands.STRUCT_ELEM.value << 20) |   # @UndefinedVariable
-                    data_type.value)
-
-                cmd_word_list = bytearray(_ONE_WORD.pack(cmd_word))
-
-                cmd_string = "STRUCT_ELEM element_id={0:d}, element_type="\
-                             "{1:s}".format(elem_index, data_type.name)
-                if label != "":
-                    cmd_string += ", label = {0:s}".format(label)
-
-            self.write_command_to_files(cmd_word_list, cmd_string)
-
-        # end of struct
-        cmd_word = (
-            (constants.LEN1 << 28) |
-            (Commands.END_STRUCT.value << 20))  # @UndefinedVariable
-        cmd_word_list = bytearray(_ONE_WORD.pack(cmd_word))
-        cmd_string = "END_STRUCT id={0:d}".format(structure_id)
-        self.write_command_to_files(cmd_word_list, cmd_string)
->>>>>>> a06da8af
 
     def get_structure_value(
             self, destination_id, structure_id, parameter_index,
@@ -707,8 +628,8 @@
             * If value_is_register is True, and value is not a valid register\
               id
         :raise data_specification.exceptions.\
-            DataSpecificationNotAllocatedException: If the structure requested\
-            has not been declared
+            DataSpecificationNotAllocatedException: \
+            If the structure requested has not been declared
         """
         _bounds(Commands.WRITE_PARAM, "structure_id",
                 structure_id, 0, MAX_STRUCT_SLOTS)
@@ -785,11 +706,11 @@
             * If repeats_is_register is True and structure_id
             * If the number of repeats is out of range
         :raise data_specification.exceptions.\
-            DataSpecificationNoRegionSelectedException: If no region has been \
-            selected to write to
-        :raise data_specification.exceptions.\
-            DataSpecificationRegionExhaustedException: If the selected region \
-            has no more space
+            DataSpecificationNoRegionSelectedException: \
+            If no region has been selected to write to
+        :raise data_specification.exceptions.\
+            DataSpecificationRegionExhaustedException: \
+            If the selected region has no more space
         """
         _bounds(Commands.WRITE_STRUCT, "structure_id",
                 structure_id, 0, MAX_STRUCT_SLOTS)
@@ -835,11 +756,11 @@
         :return: The id of the function, between 0 and 31
         :rtype: int
         :raise data_specification.exceptions.\
-            DataSpecificationParameterOutOfBoundsException: If there are too \
-            many items in the list of arguments
-        :raise data_specification.exceptions.\
-            DataSpecificationInvalidCommandException: If there is already a \
-            function being defined at this point
+            DataSpecificationParameterOutOfBoundsException: \
+            If there are too many items in the list of arguments
+        :raise data_specification.exceptions.\
+            DataSpecificationInvalidCommandException: \
+            If there is already a function being defined at this point
         :raise data_specification.exceptions.\
             DataSpecificationFunctionInUse: If the function is already defined
         """
@@ -881,8 +802,8 @@
         :return: Nothing is returned
         :rtype: None
         :raise data_specification.exceptions.\
-            DataSpecificationInvalidCommandException: If there is no function \
-            being defined at this point
+            DataSpecificationInvalidCommandException: \
+            If there is no function being defined at this point
         """
         if not self.ongoing_function_definition:
             raise DataSpecificationInvalidCommandException(
@@ -939,14 +860,9 @@
 
         cmd_string = "CONSTRUCT function_id={0:d}".format(function_id)
 
-<<<<<<< HEAD
         param_word_encoded = bytearray()
         cmd_word_length = LEN1
-        if len(structure_ids) > 0:
-=======
-        param_word = None
         if structure_ids:
->>>>>>> a06da8af
             param_word = 0
             for i in xrange(len(structure_ids)):
                 _bounds(Commands.CONSTRUCT,
@@ -980,7 +896,6 @@
         :rtype: None
         """
         if data_type not in DataType:
-<<<<<<< HEAD
             raise DataSpecificationUnknownTypeException(
                 data_type.value, Commands.READ)
         _bounds(Commands.READ, "register", dest_id, 0, MAX_REGISTERS)
@@ -992,29 +907,6 @@
         cmd_string = "READ {0:d} bytes in register {0:d}".format(
             data_type.size, dest_id)
         self.write_command_to_files(cmd_word, cmd_string)
-=======
-            raise exceptions.DataSpecificationUnknownTypeException(
-                data_type.value, Commands.WRITE.name)  # @UndefinedVariable
-
-        if dest_id < 0 or dest_id >= constants.MAX_REGISTERS:
-            raise exceptions.DataSpecificationParameterOutOfBoundsException(
-                "register", dest_id, 0, constants.MAX_REGISTERS - 1,
-                Commands.READ.name)  # @UndefinedVariable
-
-        cmd_word = (
-            (cmd_len << 28) |
-            (cmd_code << 20) |
-            (cmd_field_usage << 16) |
-            (dest_id << 12) |
-            data_type.size)
-
-        encoded_cmd_word = bytearray(_ONE_WORD.pack(cmd_word))
-
-        cmd_string = "READ {0:d} bytes in register {1:d}" \
-            .format(data_type.size, dest_id)
-
-        self.write_command_to_files(encoded_cmd_word, cmd_string)
->>>>>>> a06da8af
 
     def create_cmd(self, data, data_type=DataType.UINT32):
         """ Creates command to write a value one or more times to the current\
@@ -1026,7 +918,7 @@
         :type data: float
         :param data_type: the type to convert data to
         :type data_type: :py:class:`DataType`
-        :return:  cmd_word_list; list of binary words to be added to the
+        :return: cmd_word_list; list of binary words to be added to the
             binary data specification file and
             cmd_string; string describing the command to be added to the\
             report for the data specification file
@@ -1042,8 +934,8 @@
             * If data_type is an integer type, and data has a fractional part
             * If data would overflow the data type
         :raise data_specification.exceptions.\
-            DataSpecificationUnknownTypeException: If the data type is not\
-            known
+            DataSpecificationUnknownTypeException: \
+            If the data type is not known
         :raise data_specification.exceptions.\
             DataSpecificationInvalidSizeException: If the data size is invalid
         """
@@ -1122,13 +1014,13 @@
             * If data_type is an integer type, and data has a fractional part
             * If data would overflow the data type
         :raise data_specification.exceptions.\
-            DataSpecificationUnknownTypeException: If the data type is not\
-            known
+                DataSpecificationUnknownTypeException: \
+            If the data type is notknown
         :raise data_specification.exceptions.\
             DataSpecificationInvalidSizeException: If the data size is invalid
         :raise data_specification.exceptions.\
-            DataSpecificationNoRegionSelectedException: If no region has been \
-            selected to write to
+                DataSpecificationNoRegionSelectedException: \
+            If no region has been selected to write to
         """
         if self.current_region is None:
             raise DataSpecificationNoRegionSelectedException(Commands.WRITE)
@@ -1200,7 +1092,8 @@
             DataSpecificationUnknownTypeException: \
             If the data type is not known
         :raise data_specification.exceptions.\
-            DataSpecificationInvalidSizeException: If the data size is invalid
+            DataSpecificationInvalidSizeException: \
+            If the data size is invalid
         :raise data_specification.exceptions.\
             DataSpecificationNoRegionSelectedException: \
             If no region has been selected to write to
@@ -1240,7 +1133,6 @@
             parameters |= (repeats << 4)
             cmd_string += ", repeats=reg[{0:d}]".format(repeats)
         else:
-<<<<<<< HEAD
             repeat_reg_usage = NO_REGS
             parameters |= repeats & 0xFF
             cmd_string += ", repeats={0:d}".format(repeats)
@@ -1252,25 +1144,6 @@
         data_word = data_type.encode(data)
         cmd_string += ", dataType={0:s}".format(data_type.name)
         self.write_command_to_files(cmd_word + data_word, cmd_string)
-=======
-            repeat_reg_usage = constants.NO_REGS
-            parameters |= repeats
-            cmd_string += ", repeats={0:d}".format(repeats)
-
-        cmd_word = (
-            (cmd_data_len << 28) |
-            (Commands.WRITE.value << 20) |  # @UndefinedVariable
-            (repeat_reg_usage << 16) | (data_len << 12) | parameters)
-
-        data_value = decimal.Decimal("{}".format(data)) * data_type.scale
-        padding = 4 - data_type.size if data_type.size < 4 else 0
-
-        cmd_word_list = struct.pack(
-            "<I{}{}x".format(data_type.struct_encoding, padding),
-            cmd_word, data_value)
-        cmd_string += ", dataType={0:s}".format(data_type.name)
-        self.write_command_to_files(cmd_word_list, cmd_string)
->>>>>>> a06da8af
 
     def write_value_from_register(
             self, data_register, repeats=1, repeats_is_register=False,
@@ -1374,7 +1247,7 @@
         :raise spinn_storage_handlers.exceptions.DataWriteException:\
             If a write to external storage fails
         :raise data_specification.exceptions.\
-               DataSpecificationNoRegionSelectedException:
+               DataSpecificationNoRegionSelectedException: \
             If no region has been previously selected
         """
         if self.current_region is None:
@@ -1401,14 +1274,14 @@
         :raise spinn_storage_handlers.exceptions.DataWriteException:\
             If a write to external storage fails
         :raise data_specification.exceptions.\
-            DataSpecificationParameterOutOfBoundsException: If the region \
-            identifier is not valid
-        :raise data_specification.exceptions.\
-            DataSpecificationNotAllocatedException: If the region has not been\
-            allocated
-        :raise data_specification.exceptions.\
-            DataSpecificationRegionUnfilledException: If the selected region \
-            should not be filled
+            DataSpecificationParameterOutOfBoundsException: \
+            If the region identifier is not valid
+        :raise data_specification.exceptions.\
+            DataSpecificationNotAllocatedException: \
+            If the region has not been allocated
+        :raise data_specification.exceptions.\
+            DataSpecificationRegionUnfilledException: \
+            If the selected region should not be filled
         """
         _bounds(Commands.SWITCH_FOCUS, "region", region, 0, MAX_MEM_REGIONS)
         if self.mem_slot[region] == 0:
@@ -1500,13 +1373,8 @@
         else:
             _typebounds(Commands.LOOP, "start", start, DataType.INT32)
             length += 1
-<<<<<<< HEAD
             encoded_values += _ONE_SIGNED_INT.pack(start)
             cmd_string += " start={0:d},".format(start)
-=======
-            encoded_values += bytearray(_ONE_SINT.pack(start))
-            cmd_string = "{0:s} start={1:d},".format(cmd_string, start)
->>>>>>> a06da8af
 
         if end_is_register:
             _bounds(Commands.LOOP, "end", end, 0, MAX_REGISTERS)
@@ -1516,13 +1384,8 @@
         else:
             _typebounds(Commands.LOOP, "end", end, DataType.INT32)
             length += 1
-<<<<<<< HEAD
             encoded_values += _ONE_SIGNED_INT.pack(end)
             cmd_string += " end={0:d},".format(end)
-=======
-            encoded_values += bytearray(_ONE_SINT.pack(end))
-            cmd_string = "{0:s} end={1:d},".format(cmd_string, end)
->>>>>>> a06da8af
 
         if increment_is_register:
             _bounds(Commands.LOOP, "increment", increment, 0, MAX_REGISTERS)
@@ -1532,13 +1395,8 @@
         else:
             _typebounds(Commands.LOOP, "increment", increment, DataType.INT32)
             length += 1
-<<<<<<< HEAD
             encoded_values += _ONE_SIGNED_INT.pack(increment)
             cmd_string += " increment={0:d},".format(increment)
-=======
-            encoded_values += bytearray(_ONE_SINT.pack(increment))
-            cmd_string = "{0:s} increment={1:d},".format(cmd_string, increment)
->>>>>>> a06da8af
 
         self.ongoing_loop = True
 
@@ -1674,12 +1532,8 @@
             DataSpecificationInvalidCommandException: If there is no \
             conditional in operation at this point
         """
-<<<<<<< HEAD
-        if len(self.conditionals) == 0 or \
-=======
 
         if not self.conditionals or \
->>>>>>> a06da8af
                 self.conditionals[len(self.conditionals) - 1] is True:
             raise DataSpecificationInvalidCommandException(Commands.ELSE)
 
@@ -1702,14 +1556,8 @@
             DataSpecificationInvalidCommandException: If there is no \
             conditional in operation at this point
         """
-<<<<<<< HEAD
-        if len(self.conditionals) == 0:
+        if not self.conditionals:
             raise DataSpecificationInvalidCommandException(Commands.END_IF)
-=======
-
-        if not self.conditionals:
-            raise exceptions.DataSpecificationInvalidCommandException("END_IF")
->>>>>>> a06da8af
 
         self.conditionals.pop()
         cmd_word = _binencode(LEN1, Commands.END_IF)
@@ -2002,7 +1850,6 @@
             DataSpecificationUnknownTypeException: \
             If operation is not a known operation
         """
-<<<<<<< HEAD
         _bounds(Commands.ARITH_OP, "register_id",
                 register_id, 0, MAX_REGISTERS)
         if operation not in ArithmeticOperation:
@@ -2023,20 +1870,6 @@
         else:
             cmd_string += " UNSIGNED"
         cmd_string += " reg[{0:d}] =".format(register_id)
-=======
-        bit_field = 0x4
-        register_op_1 = 0
-        register_op_2 = 0
-        payload = bytearray()
-
-        if register_id < 0 or register_id >= constants.MAX_REGISTERS:
-            raise exceptions.DataSpecificationParameterOutOfBoundsException(
-                "register_id", register_id, 0, constants.MAX_REGISTERS - 1,
-                Commands.ARITH_OP.name)  # @UndefinedVariable
-
-        cmd_string = "ARTIH_OP {0:s} reg[{1:d}] =".format(
-            "SIGNED" if signed else "UNSIGNED", register_id)
->>>>>>> a06da8af
 
         if operand_1_is_register:
             _bounds(Commands.ARITH_OP, "operand_1",
@@ -2045,7 +1878,6 @@
             register_op_1 = operand_1
             cmd_string += " reg[{0:d}]".format(register_op_1)
         elif signed:
-<<<<<<< HEAD
             _typebounds(Commands.ARITH_OP, "operand_1",
                         operand_1, DataType.INT32)
             cmd_length += 1
@@ -2058,37 +1890,7 @@
             encoded_operands += _ONE_WORD.pack(operand_1)
             cmd_string += " {0:d}".format(operand_1)
 
-        cmd_string += " {0:s}".format(operation.operator)
-=======
-            if (operand_1 < DataType.INT32.min or  # @UndefinedVariable
-                    operand_1 > DataType.INT32.max):  # @UndefinedVariable
-                raise exceptions.\
-                    DataSpecificationParameterOutOfBoundsException(
-                        "operand_1", operand_1,
-                        DataType.INT32.min,  # @UndefinedVariable
-                        DataType.INT32.max,  # @UndefinedVariable
-                        Commands.ARITH_OP.name)  # @UndefinedVariable
-            payload += bytearray(_ONE_SINT.pack(operand_1))
-            cmd_string += " " + str(operand_1)
-        else:
-            if (operand_1 < DataType.UINT32.min or  # @UndefinedVariable
-                    operand_1 > DataType.UINT32.max):  # @UndefinedVariable
-                raise exceptions.\
-                    DataSpecificationParameterOutOfBoundsException(
-                        "operand_1", operand_1,
-                        DataType.UINT32.min,  # @UndefinedVariable
-                        DataType.UINT32.max,  # @UndefinedVariable
-                        Commands.ARITH_OP.name)  # @UndefinedVariable
-            payload += bytearray(_ONE_WORD.pack(operand_1))
-            cmd_string += " " + str(operand_1)
-
-        if operation not in ArithmeticOperation:
-            raise exceptions.DataSpecificationInvalidOperationException(
-                "arithmetic", operation.value,
-                Commands.ARITH_OP.name)  # @UndefinedVariable
-
         cmd_string += " " + operation.operator
->>>>>>> a06da8af
 
         if operand_2_is_register:
             _bounds(Commands.ARITH_OP, "operand_2",
@@ -2097,7 +1899,6 @@
             register_op_2 = operand_2
             cmd_string += " reg[{0:d}]".format(register_op_2)
         elif signed:
-<<<<<<< HEAD
             _typebounds(Commands.ARITH_OP, "operand_2",
                         operand_2, DataType.INT32)
             cmd_length += 1
@@ -2118,43 +1919,6 @@
             register_op_2, 4,
             operation])
         self.write_command_to_files(cmd_word + encoded_operands, cmd_string)
-=======
-            if (operand_2 < DataType.INT32.min or  # @UndefinedVariable
-                    operand_2 > DataType.INT32.max):  # @UndefinedVariable
-                raise exceptions.\
-                    DataSpecificationParameterOutOfBoundsException(
-                        "operand_2", operand_2,
-                        DataType.INT32.min,  # @UndefinedVariable
-                        DataType.INT32.max,  # @UndefinedVariable
-                        Commands.ARITH_OP.name)  # @UndefinedVariable
-            payload += bytearray(_ONE_SINT.pack(operand_2))
-            cmd_string += " " + str(operand_2)
-        else:
-            if (operand_2 < DataType.UINT32.min or  # @UndefinedVariable
-                    operand_2 > DataType.UINT32.max):  # @UndefinedVariable
-                raise exceptions.\
-                    DataSpecificationParameterOutOfBoundsException(
-                        "operand_2", operand_2,
-                        DataType.UINT32.min,  # @UndefinedVariable
-                        DataType.UINT32.max,  # @UndefinedVariable
-                        Commands.ARITH_OP.name)  # @UndefinedVariable
-            payload += bytearray(_ONE_WORD.pack(operand_2))
-            cmd_string += " " + str(operand_2)
-
-        cmd_word = (
-            (len(payload) << 26) |
-            (Commands.ARITH_OP.value << 20) |  # @UndefinedVariable
-            (int(signed) << 19) |
-            (bit_field << 16) |
-            (register_id << 12) |
-            (register_op_1 << 8) |
-            (register_op_2 << 4) |
-            operation.value)
-
-        self.write_command_to_files(
-            bytearray(_ONE_WORD.pack(cmd_word)) + payload,
-            cmd_string)
->>>>>>> a06da8af
 
     def logical_and(self, register_id, operand_1, operand_2,
                     operand_1_is_register=False, operand_2_is_register=False):
@@ -2304,7 +2068,7 @@
 
     def logical_xor(self, register_id, operand_1, operand_2,
                     operand_1_is_register=False, operand_2_is_register=False):
-        """ Insert command to perform a logical xor operation, using
+        """ Insert command to perform a logical xor operation, using\
             the _call_logic_operation.
 
         :param register_id: The id of the register to store the result in
@@ -2339,7 +2103,7 @@
             operand_1_is_register, operand_2_is_register)
 
     def logical_not(self, register_id, operand, operand_is_register=False):
-        """ Insert command to perform a logical xor operation, using
+        """ Insert command to perform a logical xor operation, using\
             the _call_logic_operation.
 
         :param register_id: The id of the register to store the result in
@@ -2402,7 +2166,6 @@
             DataSpecificationInvalidOperationException: If operation is not a\
             known operation
         """
-<<<<<<< HEAD
         _bounds(Commands.LOGIC_OP, "register_id",
                 register_id, 0, MAX_REGISTERS)
         if operation not in LogicOperation:
@@ -2417,28 +2180,7 @@
         cmd_string = "LOGIC_OP reg[{0:d}] =".format(register_id)
 
         if operation.value == LogicOperation.NOT.value:  # @UndefinedVariable
-            cmd_string += " {0:s}".format(operation.operator)
-=======
-        bit_field = 0x4
-        register_op_1 = 0
-        register_op_2 = 0
-        payload = bytearray()
-
-        if register_id < 0 or register_id >= constants.MAX_REGISTERS:
-            raise exceptions.DataSpecificationParameterOutOfBoundsException(
-                "register_id", register_id, 0, constants.MAX_REGISTERS - 1,
-                Commands.LOGIC_OP.name)  # @UndefinedVariable
-
-        cmd_string = "LOGIC_OP reg[{0:d}] =".format(register_id)
-
-        if operation not in LogicOperation:
-            raise exceptions.DataSpecificationInvalidOperationException(
-                "logic", operation.value,
-                Commands.LOGIC_OP.name)  # @UndefinedVariable
-
-        if operation.value == LogicOperation.NOT.value:  # @UndefinedVariable
             cmd_string += " " + operation.operator
->>>>>>> a06da8af
 
         if operand_1_is_register:
             _bounds(Commands.LOGIC_OP, "operand_1",
@@ -2447,30 +2189,14 @@
             register_op_1 = operand_1
             cmd_string += " reg[{0:d}]".format(register_op_1)
         else:
-<<<<<<< HEAD
             cmd_length += 1
             _typebounds(Commands.LOGIC_OP, "operand_1",
                         operand_1, DataType.UINT32)
             encoded_operands += _ONE_WORD.pack(operand_1)
-            cmd_string += " {0:d}".format(operand_1)
-
-        if operation.value != LogicOperation.NOT.value:  # @UndefinedVariable
-            cmd_string += " {0:s}".format(operation.operator)
-=======
-            if (operand_1 < DataType.UINT32.min or  # @UndefinedVariable
-                    operand_1 > DataType.UINT32.max):  # @UndefinedVariable
-                raise exceptions.\
-                    DataSpecificationParameterOutOfBoundsException(
-                        "operand_1", operand_1,
-                        DataType.UINT32.min,  # @UndefinedVariable
-                        DataType.UINT32.max,  # @UndefinedVariable
-                        Commands.LOGIC_OP.name)  # @UndefinedVariable
-            payload += bytearray(_ONE_WORD.pack(operand_1))
             cmd_string += " " + str(operand_1)
 
         if operation.value != LogicOperation.NOT.value:  # @UndefinedVariable
             cmd_string += " " + operation.operator
->>>>>>> a06da8af
 
             if operand_2_is_register:
                 _bounds(Commands.LOGIC_OP, "operand_2",
@@ -2479,12 +2205,11 @@
                 register_op_2 = operand_2
                 cmd_string += " reg[{0:d}]".format(register_op_2)
             else:
-<<<<<<< HEAD
                 cmd_length += 1
                 _typebounds(Commands.LOGIC_OP, "operand_2",
                             operand_2, DataType.UINT32)
                 encoded_operands += _ONE_WORD.pack(operand_2)
-                cmd_string += " {0:d}".format(operand_2)
+                cmd_string += " " + str(operand_2)
 
         cmd_word = _binencode(cmd_length, Commands.LOGIC_OP, [
             bit_field, 16,
@@ -2493,30 +2218,6 @@
             register_op_2, 4,
             operation])
         self.write_command_to_files(cmd_word + encoded_operands, cmd_string)
-=======
-                if (operand_2 < DataType.UINT32.min or  # @UndefinedVariable
-                        operand_2 > DataType.UINT32.max):  # @UndefinedVariable
-                    raise exceptions.\
-                        DataSpecificationParameterOutOfBoundsException(
-                            "operand_2", operand_2,
-                            DataType.UINT32.min,  # @UndefinedVariable
-                            DataType.UINT32.max,  # @UndefinedVariable
-                            Commands.LOGIC_OP.name)  # @UndefinedVariable
-                payload += bytearray(_ONE_WORD.pack(operand_2))
-                cmd_string += " " + str(operand_2)
-
-        cmd_word = (
-            (len(payload) << 26) |
-            (Commands.LOGIC_OP.value << 20) |  # @UndefinedVariable
-            (bit_field << 16) |
-            (register_id << 12) |
-            (register_op_1 << 8) |
-            (register_op_2 << 4) |
-            operation.value)
-
-        self.write_command_to_files(
-            bytearray(_ONE_WORD.pack(cmd_word)) + payload, cmd_string)
->>>>>>> a06da8af
 
     def copy_structure(self, source_structure_id, destination_structure_id,
                        source_id_is_register=False,
@@ -2610,14 +2311,14 @@
                                  destination_id,
                                  destination_parameter_index=None,
                                  destination_is_register=False):
-        """ Insert command to copy the value of a parameter from one structure
-        to another
-
-        :param source_structure_id: The id of the source structure,\
-            between 0 and 15
+        """ Insert command to copy the value of a parameter from one structure\
+            to another
+
+        :param source_structure_id: \
+            The id of the source structure, between 0 and 15
         :type source_structure_id: int
-        :param source_parameter_index: The index of the parameter in the\
-            source structure
+        :param source_parameter_index: \
+            The index of the parameter in the source structure
         :type source_parameter_index: int
         :param destination_id: The id of the destination structure, or the
             id of the destination register, between 0 and 15
@@ -2626,8 +2327,8 @@
             destination structure. Ignored when writing to a register.
         :type destination_parameter_index: int
         :return: Nothing is returned
-        :param destination_is_register: Indicates whether the destination is
-                                        a structure or a register.
+        :param destination_is_register: \
+            Indicates whether the destination is a structure or a register.
         :type destination_is_register: boolean
         :rtype: None
         :raise data_specification.exceptions.DataUndefinedWriterException:\
@@ -2944,10 +2645,4 @@
         """ A list of sizes of each region that has been reserved. Note that\
             the list will include 0s for each non-reserved region.
         """
-<<<<<<< HEAD
-        return [slot if slot == 0 else slot[0] for slot in self.mem_slot]
-=======
-        return [
-            self.mem_slot[i] if self.mem_slot[i] == 0 else self.mem_slot[i][0]
-            for i in range(len(self.mem_slot))]
->>>>>>> a06da8af
+        return [slot if slot == 0 else slot[0] for slot in self.mem_slot]