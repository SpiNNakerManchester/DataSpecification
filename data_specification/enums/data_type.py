--- conflicted
+++ resolved
@@ -1,10 +1,7 @@
 from enum import Enum
 import decimal
-<<<<<<< HEAD
 import struct
-=======
 import numpy as np
->>>>>>> f1abd78d
 
 
 class DataType(Enum):
@@ -17,237 +14,183 @@
             integer;
         The sixth value is the pattern to use following the struct package\
             encodings to convert the data in binary format;
-        The seventh value is the corresponding numpy type (or None to inhibit\
+        The seventh value is whether to apply the scaling when converting to\
+            SpiNNaker's binary format.
+        The eighth value is the corresponding numpy type (or None to inhibit\
             direct conversion via numpy, scaled conversion still supported);
-        The eighth value is the text description of the type.
+        The ninth value is the text description of the type.
     """
+    # pylint: disable=no-member
     UINT8 = (0,
              1,
              decimal.Decimal("0"),
              decimal.Decimal("255"),
              decimal.Decimal("1"),
-<<<<<<< HEAD
-             "B", False,
-=======
              "B",
+             False,
              np.uint8,
->>>>>>> f1abd78d
              "8-bit unsigned integer")
     UINT16 = (1,
               2,
               decimal.Decimal("0"),
               decimal.Decimal("65535"),
               decimal.Decimal("1"),
-<<<<<<< HEAD
-              "H", False,
-=======
               "H",
+              False,
               np.uint16,
->>>>>>> f1abd78d
               "16-bit unsigned integer")
     UINT32 = (2,
               4,
               decimal.Decimal("0"),
               decimal.Decimal("4294967295"),
               decimal.Decimal("1"),
-<<<<<<< HEAD
-              "I", False,
-=======
               "I",
+              False,
               np.uint32,
->>>>>>> f1abd78d
               "32-bit unsigned integer")
     UINT64 = (3,
               8,
               decimal.Decimal("0"),
               decimal.Decimal("18446744073709551615"),
               decimal.Decimal("1"),
-<<<<<<< HEAD
-              "Q", False,
-=======
               "Q",
+              False,
               np.uint64,
->>>>>>> f1abd78d
               "64-bit unsigned integer")
     INT8 = (4,
             1,
             decimal.Decimal("-128"),
             decimal.Decimal("127"),
             decimal.Decimal("1"),
-<<<<<<< HEAD
-            "b", False,
-=======
             "b",
+            False,
             np.int8,
->>>>>>> f1abd78d
             "8-bit signed integer")
     INT16 = (5,
              2,
              decimal.Decimal("-32768"),
              decimal.Decimal("32767"),
              decimal.Decimal("1"),
-<<<<<<< HEAD
-             "h", False,
-=======
              "h",
+             False,
              np.int16,
->>>>>>> f1abd78d
              "16-bit signed integer")
     INT32 = (6,
              4,
              decimal.Decimal("-2147483648"),
              decimal.Decimal("2147483647"),
              decimal.Decimal("1"),
-<<<<<<< HEAD
-             "i", False,
-=======
              "i",
+             False,
              np.int32,
->>>>>>> f1abd78d
              "32-bit signed integer")
     INT64 = (7,
              8,
              decimal.Decimal("-9223372036854775808"),
              decimal.Decimal("9223372036854775807"),
              decimal.Decimal("1"),
-<<<<<<< HEAD
-             "q", False,
-=======
              "q",
+             False,
              np.int64,
->>>>>>> f1abd78d
              "64-bit signed integer")
     U88 = (8,
            2,
            decimal.Decimal("0"),
            decimal.Decimal("255.99609375"),
            decimal.Decimal("256"),
-<<<<<<< HEAD
-           "H", True,
-=======
            "H",
-           None,
->>>>>>> f1abd78d
+           True,
+           None,
            "8.8 unsigned fixed point number")
     U1616 = (9,
              4,
              decimal.Decimal("0"),
              decimal.Decimal("65535.9999847"),
              decimal.Decimal("65536"),
-<<<<<<< HEAD
-             "I", True,
-=======
              "I",
-             None,
->>>>>>> f1abd78d
+             True,
+             None,
              "16.16 unsigned fixed point number")
     U3232 = (10,
              8,
              decimal.Decimal("0"),
              decimal.Decimal("4294967295.99999999976716935634613037109375"),
              decimal.Decimal("4294967296"),
-<<<<<<< HEAD
-             "Q", True,
-=======
              "Q",
-             None,
->>>>>>> f1abd78d
+             True,
+             None,
              "32.32 unsigned fixed point number")  # rounding problem for max
     S87 = (11,
            2,
            decimal.Decimal("-256"),
            decimal.Decimal("255.9921875"),
            decimal.Decimal("128"),
-<<<<<<< HEAD
-           "h", True,
-=======
            "h",
-           None,
->>>>>>> f1abd78d
+           True,
+           None,
            "8.7 signed fixed point number")
     S1615 = (12,
              4,
              decimal.Decimal("-65536"),
              decimal.Decimal("65535.999969482421875"),
              decimal.Decimal("32768"),
-<<<<<<< HEAD
-             "i", True,
-=======
              "i",
-             None,
->>>>>>> f1abd78d
+             True,
+             None,
              "16.15 signed fixed point number")
     S3231 = (13,
              8,
              decimal.Decimal("-4294967296"),
              decimal.Decimal("4294967295.9999999995343387126922607421875"),
              decimal.Decimal("2147483648"),
-<<<<<<< HEAD
-             "q", True,
-=======
              "q",
-             None,
->>>>>>> f1abd78d
+             True,
+             None,
              "32.31 signed fixed point number")  # rounding problem for max
     FLOAT_32 = (14,
                 4,
                 decimal.Decimal("-3.4028234e38"),
                 decimal.Decimal("3.4028234e38"),
                 decimal.Decimal("1"),
-<<<<<<< HEAD
-                "f", False,
-=======
                 "f",
+                False,
                 np.float32,
->>>>>>> f1abd78d
                 "32-bit floating point number")
     FLOAT_64 = (15,
                 8,
                 decimal.Decimal("-1.7976931348623157e+308"),
                 decimal.Decimal("1.7976931348623157e+308"),
                 decimal.Decimal("1"),
-<<<<<<< HEAD
-                "d", False,
-=======
                 "d",
+                False,
                 np.float64,
->>>>>>> f1abd78d
                 "64-bit floating point number")
     U08 = (16,
            1,
            decimal.Decimal("0"),
            decimal.Decimal("0.99609375"),
            decimal.Decimal("256"),
-<<<<<<< HEAD
-           "B", True,
-=======
            "B",
-           None,
->>>>>>> f1abd78d
+           True,
+           None,
            "0.8 unsigned fixed point number")
     U016 = (17,
             2,
             decimal.Decimal("0"),
             decimal.Decimal("0.999984741211"),
             decimal.Decimal("65536"),
-<<<<<<< HEAD
-            "H", True,
-=======
             "H",
-            None,
->>>>>>> f1abd78d
+            True,
+            None,
             "0.16 unsigned fixed point number")
     U032 = (18,
             4,
             decimal.Decimal("0"),
             decimal.Decimal("0.99999999976716935634613037109375"),
             decimal.Decimal("4294967296"),
-<<<<<<< HEAD
-            "I", True,
-=======
             "I",
-            None,
->>>>>>> f1abd78d
+            True,
+            None,
             "0.32 unsigned fixed point number")
     U064 = (19,
             8,
@@ -255,48 +198,36 @@
             decimal.Decimal(
                 "0.9999999999999999999457898913757247782996273599565029"),
             decimal.Decimal("18446744073709551616"),
-<<<<<<< HEAD
-            "Q", True,
-=======
             "Q",
-            None,
->>>>>>> f1abd78d
+            True,
+            None,
             "0.64 unsigned fixed point number")  # rounding problem for max
     S07 = (20,
            1,
            decimal.Decimal("-1"),
            decimal.Decimal("0.9921875"),
            decimal.Decimal("128"),
-<<<<<<< HEAD
-           "b", True,
-=======
            "b",
-           None,
->>>>>>> f1abd78d
+           True,
+           None,
            "0.7 signed fixed point number")
     S015 = (21,
             2,
             decimal.Decimal("-1"),
             decimal.Decimal("0.999969482421875"),
             decimal.Decimal("32768"),
-<<<<<<< HEAD
-            "h", True,
-=======
             "h",
-            None,
->>>>>>> f1abd78d
+            True,
+            None,
             "0.15 signed fixed point number")
     S031 = (22,
             4,
             decimal.Decimal("-1"),
             decimal.Decimal("0.99999999976716935634613037109375"),
             decimal.Decimal("2147483648"),
-<<<<<<< HEAD
-            "i", True,
-=======
             "i",
-            None,
->>>>>>> f1abd78d
+            True,
+            None,
             "0.32 signed fixed point number")
     S063 = (23,
             8,
@@ -304,20 +235,13 @@
             decimal.Decimal(
                 "0.9999999999999999998915797827514495565992547199130058"),
             decimal.Decimal("9223372036854775808"),
-<<<<<<< HEAD
-            "q", True,
+            "q",
+            True,
+            None,
             "0.63 signed fixed point number")  # rounding problem for max
 
     def __new__(cls, value, size, min_val, max_val, scale, struct_encoding,
-                apply_scale, doc=""):
-=======
-            "q",
-            None,
-            "0.63 signed fixed point number")  # rounding problem for max
-
-    def __new__(cls, value, size, min_val, max_val, scale, struct_encoding,
-                numpy_typename, doc=""):
->>>>>>> f1abd78d
+                apply_scale, numpy_typename, doc=""):
         # pylint: disable=protected-access, too-many-arguments
         obj = object.__new__(cls)
         obj._value_ = value
@@ -327,7 +251,7 @@
         obj.max = max_val
         obj.scale = scale
         obj.struct_encoding = struct_encoding
-<<<<<<< HEAD
+        obj.numpy_typename = numpy_typename
         obj._apply_scale = apply_scale
         if size == 1:
             struct_encoding += "xxx"
@@ -337,14 +261,7 @@
         return obj
 
     def __init__(self, value, size, min_val, max_val, scale, struct_encoding,
-                 apply_scale, doc=""):
-=======
-        obj.numpy_typename = numpy_typename
-        return obj
-
-    def __init__(self, value, size, min_val, max_val, scale, struct_encoding,
-                 numpy_typename, doc=""):
->>>>>>> f1abd78d
+                 apply_scale, numpy_typename, doc=""):
         # pylint: disable=too-many-arguments
         self._value_ = value
         self.__doc__ = doc
@@ -353,7 +270,7 @@
         self.max = max_val
         self.scale = scale
         self.struct_encoding = struct_encoding
-<<<<<<< HEAD
+        self.numpy_typename = numpy_typename
         self._apply_scale = apply_scale
         if size == 1:
             struct_encoding += "xxx"
@@ -362,9 +279,8 @@
         self._struct = struct.Struct("<" + struct_encoding)
 
     def encode(self, value):
+        """ Encode the Python value for SpiNNaker according to this type. 
+        """
         if self._apply_scale:
             value = int(decimal.Decimal(str(value)) * self.scale)
-        return self._struct.pack(value)
-=======
-        self.numpy_typename = numpy_typename
->>>>>>> f1abd78d
+        return self._struct.pack(value)