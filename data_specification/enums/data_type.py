# Copyright (c) 2017-2019 The University of Manchester
#
# This program is free software: you can redistribute it and/or modify
# it under the terms of the GNU General Public License as published by
# the Free Software Foundation, either version 3 of the License, or
# (at your option) any later version.
#
# This program is distributed in the hope that it will be useful,
# but WITHOUT ANY WARRANTY; without even the implied warranty of
# MERCHANTABILITY or FITNESS FOR A PARTICULAR PURPOSE.  See the
# GNU General Public License for more details.
#
# You should have received a copy of the GNU General Public License
# along with this program.  If not, see <http://www.gnu.org/licenses/>.

import decimal
import struct
from enum import Enum
import numpy as np


class DataType(Enum):
<<<<<<< HEAD
    """ Supported data types
        The first value is an identifier for the enum class;
        The second value is the size in bytes of the type;
        The third value is the minimum possible value for the type;
        The fourth value is the maximum possible value for the type;
        The fifth value is the scale of the input value to convert it in\
            integer;
        The sixth value is the pattern to use following the struct package\
            encodings to convert the data in binary format;
        The seventh value is whether to apply the scaling when converting to\
            SpiNNaker's binary format.
        The eighth value is the type to force cast to, or None if not required
        The ninth value is the corresponding numpy type (or None to inhibit\
            direct conversion via numpy, scaled conversion still supported);
        The tenth value is the text description of the type.
=======
    """ Supported data types.
    Internally, these are actually tuples.

    #. an identifier for the enum class;
    #. the size in bytes of the type;
    #. the minimum possible value for the type;
    #. the maximum possible value for the type;
    #. the scale of the input value to convert it in integer;
    #. the pattern to use following the struct package encodings to convert
       the data in binary format;
    #. is whether to apply the scaling when converting to SpiNNaker's binary
       format.
    #. the corresponding numpy type (or None to inhibit direct conversion via
       numpy, scaled conversion still supported);
    #. the text description of the type.

    .. note::
        Some types (notably 64-bit fixed-point and floating-point types) are
        not recommended for use on SpiNNaker due to complications with
        representability and lack of hardware/library support.
>>>>>>> 4de77228
    """
    #: 8-bit unsigned integer
    UINT8 = (0,
             1,
             decimal.Decimal("0"),
             decimal.Decimal("255"),
             decimal.Decimal("1"),
             "B",
             False,
             int,
             np.uint8,
             "8-bit unsigned integer")
    #: 16-bit unsigned integer
    UINT16 = (1,
              2,
              decimal.Decimal("0"),
              decimal.Decimal("65535"),
              decimal.Decimal("1"),
              "H",
              False,
              int,
              np.uint16,
              "16-bit unsigned integer")
    #: 32-bit unsigned integer
    UINT32 = (2,
              4,
              decimal.Decimal("0"),
              decimal.Decimal("4294967295"),
              decimal.Decimal("1"),
              "I",
              False,
              int,
              np.uint32,
              "32-bit unsigned integer")
    #: 64-bit unsigned integer
    UINT64 = (3,
              8,
              decimal.Decimal("0"),
              decimal.Decimal("18446744073709551615"),
              decimal.Decimal("1"),
              "Q",
              False,
              int,
              np.uint64,
              "64-bit unsigned integer")
    #: 8-bit signed integer
    INT8 = (4,
            1,
            decimal.Decimal("-128"),
            decimal.Decimal("127"),
            decimal.Decimal("1"),
            "b",
            False,
            int,
            np.int8,
            "8-bit signed integer")
    #: 16-bit signed integer
    INT16 = (5,
             2,
             decimal.Decimal("-32768"),
             decimal.Decimal("32767"),
             decimal.Decimal("1"),
             "h",
             False,
             int,
             np.int16,
             "16-bit signed integer")
    #: 32-bit signed integer
    INT32 = (6,
             4,
             decimal.Decimal("-2147483648"),
             decimal.Decimal("2147483647"),
             decimal.Decimal("1"),
             "i",
             False,
             int,
             np.int32,
             "32-bit signed integer")
    #: 64-bit signed integer
    INT64 = (7,
             8,
             decimal.Decimal("-9223372036854775808"),
             decimal.Decimal("9223372036854775807"),
             decimal.Decimal("1"),
             "q",
             False,
             int,
             np.int64,
             "64-bit signed integer")
    #: 8.8 unsigned fixed point number
    U88 = (8,
           2,
           decimal.Decimal("0"),
           decimal.Decimal("255.99609375"),
           decimal.Decimal("256"),
           "H",
           True,
           None,
           np.uint16,
           "8.8 unsigned fixed point number")
    #: 16.16 unsigned fixed point number
    U1616 = (9,
             4,
             decimal.Decimal("0"),
             decimal.Decimal("65535.9999847"),
             decimal.Decimal("65536"),
             "I",
             True,
             None,
             np.uint32,
             "16.16 unsigned fixed point number")
    #: 32.32 unsigned fixed point number
    #: (use *not* recommended: representability)
    U3232 = (10,
             8,
             decimal.Decimal("0"),
             decimal.Decimal("4294967295.99999999976716935634613037109375"),
             decimal.Decimal("4294967296"),
             "Q",
             True,
             None,
             np.uint64,
             "32.32 unsigned fixed point number")  # rounding problem for max
    #: 8.7 signed fixed point number
    S87 = (11,
           2,
           decimal.Decimal("-256"),
           decimal.Decimal("255.9921875"),
           decimal.Decimal("128"),
           "h",
           True,
           None,
           np.int16,
           "8.7 signed fixed point number")
    #: 16.15 signed fixed point number
    S1615 = (12,
             4,
             decimal.Decimal("-65536"),
             decimal.Decimal("65535.999969482421875"),
             decimal.Decimal("32768"),
             "i",
             True,
             None,
             np.int32,
             "16.15 signed fixed point number")
    #: 32.31 signed fixed point number
    #: (use *not* recommended: representability)
    S3231 = (13,
             8,
             decimal.Decimal("-4294967296"),
             decimal.Decimal("4294967295.9999999995343387126922607421875"),
             decimal.Decimal("2147483648"),
             "q",
             True,
             None,
             np.int64,
             "32.31 signed fixed point number")  # rounding problem for max
    #: 32-bit floating point number
    FLOAT_32 = (14,
                4,
                decimal.Decimal("-3.4028234e38"),
                decimal.Decimal("3.4028234e38"),
                decimal.Decimal("1"),
                "f",
                False,
                float,
                np.float32,
                "32-bit floating point number")
    #: 64-bit floating point number
    #: (use *not* recommended: hardware/library support inadequate)
    FLOAT_64 = (15,
                8,
                decimal.Decimal("-1.7976931348623157e+308"),
                decimal.Decimal("1.7976931348623157e+308"),
                decimal.Decimal("1"),
                "d",
                False,
                float,
                np.float64,
                "64-bit floating point number")
    #: 0.8 unsigned fixed point number
    U08 = (16,
           1,
           decimal.Decimal("0"),
           decimal.Decimal("0.99609375"),
           decimal.Decimal("256"),
           "B",
           True,
           None,
           np.uint16,
           "0.8 unsigned fixed point number")
    #: 0.16 unsigned fixed point number
    U016 = (17,
            2,
            decimal.Decimal("0"),
            decimal.Decimal("0.999984741211"),
            decimal.Decimal("65536"),
            "H",
            True,
            None,
            np.uint16,
            "0.16 unsigned fixed point number")
    #: 0.32 unsigned fixed point number
    U032 = (18,
            4,
            decimal.Decimal("0"),
            decimal.Decimal("0.99999999976716935634613037109375"),
            decimal.Decimal("4294967296"),
            "I",
            True,
            None,
            np.uint32,
            "0.32 unsigned fixed point number")
    #: 0.64 unsigned fixed point number
    #: (use *not* recommended: representability)
    U064 = (19,
            8,
            decimal.Decimal("0"),
            decimal.Decimal(
                "0.9999999999999999999457898913757247782996273599565029"),
            decimal.Decimal("18446744073709551616"),
            "Q",
            True,
            None,
            np.uint64,
            "0.64 unsigned fixed point number")  # rounding problem for max
    #: 0.7 signed fixed point number
    S07 = (20,
           1,
           decimal.Decimal("-1"),
           decimal.Decimal("0.9921875"),
           decimal.Decimal("128"),
           "b",
           True,
           None,
           np.int8,
           "0.7 signed fixed point number")
    #: 0.15 signed fixed point number
    S015 = (21,
            2,
            decimal.Decimal("-1"),
            decimal.Decimal("0.999969482421875"),
            decimal.Decimal("32768"),
            "h",
            True,
            None,
            np.int16,
            "0.15 signed fixed point number")
    #: 0.32 signed fixed point number
    S031 = (22,
            4,
            decimal.Decimal("-1"),
            decimal.Decimal("0.99999999976716935634613037109375"),
            decimal.Decimal("2147483648"),
            "i",
            True,
            None,
            np.int32,
            "0.32 signed fixed point number")
    #: 0.63 signed fixed point number
    #: (use *not* recommended: representability)
    S063 = (23,
            8,
            decimal.Decimal("-1"),
            decimal.Decimal(
                "0.9999999999999999998915797827514495565992547199130058"),
            decimal.Decimal("9223372036854775808"),
            "q",
            True,
            None,
            np.int64,
            "0.63 signed fixed point number")  # rounding problem for max

    def __new__(cls, value, size, min_val, max_val, scale, struct_encoding,
                apply_scale, force_cast, numpy_typename, doc=""):
        # pylint: disable=protected-access, too-many-arguments
        obj = object.__new__(cls)
        obj._value_ = value
        obj.__doc__ = doc
        obj._size = size
        obj._min = min_val
        obj._max = max_val
        obj._scale = scale
        obj._struct_encoding = struct_encoding
        obj._numpy_typename = numpy_typename
        obj._apply_scale = apply_scale
        obj._force_cast = force_cast
        if size == 1:
            struct_encoding += "xxx"
        elif size == 2:
            struct_encoding += "xx"
        obj._struct = struct.Struct("<" + struct_encoding)
        return obj

    @property
    def size(self):
        """ The size in bytes of the type.

        :rtype: int
        """
        return self._size

    @property
    def min(self):
        """ The minimum possible value for the type.

        :rtype: ~decimal.Decimal
        """
        return self._min

    @property
    def max(self):
        """ The maximum possible value for the type.

        :rtype: ~decimal.Decimal
        """
        return self._max

    @property
    def scale(self):
        """ The scale of the input value to convert it in integer.

        :rtype: ~decimal.Decimal
        """
        return self._scale

    @property
    def struct_encoding(self):
        """ The encoding string used for struct. Scaling may also be required.

        :rtype: str
        """
        return self._struct_encoding

    @property
    def numpy_typename(self):
        """ The corresponding numpy type, if one exists.
        """
        return self._numpy_typename

    def encode_as_int(self, value):
        """ Returns the value as an integer, according to this type.

        :param value:
        :type value: float or int
        :rtype: int
        """
        if self._apply_scale:
            if not (self._min <= value <= self._max):
                raise ValueError(
                    "value {:f} cannot be converted to {:s}: out of range"
                    .format(value, self.__doc__))
            return int(round(decimal.Decimal(str(value)) * self._scale))
        if self._force_cast is not None:
            return self._force_cast(value)
        return value

    def encode_as_numpy_int(self, value):
        """ Returns the value as a numpy integer, according to this type.

        .. note:
            Only works with integer and fixed point data types.

        :param value:
        :type value: float or int
        :rtype: ~numpy.uint32
        """
        return np.round(self.encode_as_int(value)).astype(self.struct_encoding)

    def encode_as_numpy_int_array(self, array):
        """ Returns the numpy array as an integer numpy array, according to \
            this type.

        :param ~numpy.ndarray array:
        :rtype: ~numpy.ndarray
        """
        if self._apply_scale:
            # pylint: disable=assignment-from-no-return
            where = np.logical_or(array < self._min, self._max < array)
            if where.any():
                raise ValueError(
                    "value {:f} cannot be converted to {:s}: out of range"
                    .format(array[where][0], self.__doc__))
            return np.round(array * float(self._scale)).astype("uint32")
        if self._force_cast is not None:
            return np.array([self._force_cast(x) for x in array]).astype(
                "uint32")
        return np.array(array)

    def encode(self, value):
        """ Encode the Python value for SpiNNaker according to this type.

        :param value:
        :type value: float or int
        :rtype: bytes
        """
        return self._struct.pack(self.encode_as_int(value))

    def decode_numpy_array(self, array):
        """ Decode the numpy array of SpiNNaker values according to this type.

        :param ~numpy.ndarray(~numpy.uint32) array:
        :rtype: ~numpy.ndarray(~numpy.uint32 or ~numpy.float64)
        """
        return array / float(self._scale)

    def decode_array(self, values):
        """ Decodes a byte array into iterable of this type.

        :param values: the bytes to decode into this given data type
        :rtype: numpy array
        """
        array = np.asarray(values, dtype="uint8").view(
            dtype=self.numpy_typename)
        if self._apply_scale:
            return array / float(self.scale)
        return array<|MERGE_RESOLUTION|>--- conflicted
+++ resolved
@@ -20,23 +20,6 @@
 
 
 class DataType(Enum):
-<<<<<<< HEAD
-    """ Supported data types
-        The first value is an identifier for the enum class;
-        The second value is the size in bytes of the type;
-        The third value is the minimum possible value for the type;
-        The fourth value is the maximum possible value for the type;
-        The fifth value is the scale of the input value to convert it in\
-            integer;
-        The sixth value is the pattern to use following the struct package\
-            encodings to convert the data in binary format;
-        The seventh value is whether to apply the scaling when converting to\
-            SpiNNaker's binary format.
-        The eighth value is the type to force cast to, or None if not required
-        The ninth value is the corresponding numpy type (or None to inhibit\
-            direct conversion via numpy, scaled conversion still supported);
-        The tenth value is the text description of the type.
-=======
     """ Supported data types.
     Internally, these are actually tuples.
 
@@ -57,7 +40,6 @@
         Some types (notably 64-bit fixed-point and floating-point types) are
         not recommended for use on SpiNNaker due to complications with
         representability and lack of hardware/library support.
->>>>>>> 4de77228
     """
     #: 8-bit unsigned integer
     UINT8 = (0,
