--- conflicted
+++ resolved
@@ -337,23 +337,14 @@
         obj = object.__new__(cls)
         obj._value_ = value
         obj.__doc__ = doc
-<<<<<<< HEAD
-        obj.size = size
-        obj.min = min_val
-        obj.max = max_val
-        obj.scale = scale
-        obj.struct_encoding = struct_encoding
-        obj.numpy_typename = numpy_typename
-        obj.numpy_decoding = numpy_decoding
-        obj.numpy_decoding_size = nump_decoding_size
-=======
         obj._size = size
         obj._min = min_val
         obj._max = max_val
         obj._scale = scale
         obj._struct_encoding = struct_encoding
         obj._numpy_typename = numpy_typename
->>>>>>> 36421216
+        obj._numpy_decoding = numpy_decoding
+        obj._numpy_decoding_size = nump_decoding_size
         obj._apply_scale = apply_scale
         obj._force_cast = force_cast
         if size == 1:
@@ -363,29 +354,6 @@
         obj._struct = struct.Struct("<" + struct_encoding)
         return obj
 
-<<<<<<< HEAD
-    def __init__(self, value, size, min_val, max_val, scale, struct_encoding,
-                 apply_scale, force_cast, numpy_typename, numpy_decoding,
-                 nump_decoding_size, doc=""):
-        # pylint: disable=too-many-arguments
-        self._value_ = value
-        self.__doc__ = doc
-        self.size = size
-        self.min = min_val
-        self.max = max_val
-        self.scale = scale
-        self.struct_encoding = struct_encoding
-        self.numpy_typename = numpy_typename
-        self.numpy_decoding = numpy_decoding
-        self.numpy_decoding_size = nump_decoding_size
-        self._apply_scale = apply_scale
-        self._force_cast = force_cast
-        if size == 1:
-            struct_encoding += "xxx"
-        elif size == 2:
-            struct_encoding += "xx"
-        self._struct = struct.Struct("<" + struct_encoding)
-=======
     @property
     def size(self):
         return self._size
@@ -410,25 +378,19 @@
     def numpy_typename(self):
         return self._numpy_typename
 
-    def encode_as_int(self, value):
-        """ Returns the value as an integer, according to this type.
-        """
-        if self._apply_scale:
-            return int(round(decimal.Decimal(str(value)) * self.scale))
-        if self._force_cast is not None:
-            return self._force_cast(value)
-        return value
->>>>>>> 36421216
+    @property
+    def numpy_decoding(self):
+        return self._numpy_decoding
+
+    @property
+    def nump_decoding_size(self):
+        return self._numpy_decoding_size
+
 
     def encode(self, value):
         """ Encode the Python value for SpiNNaker according to this type.
         """
-<<<<<<< HEAD
-        if self._apply_scale:
-            value = int(decimal.Decimal(str(value)) * self.scale)
-        elif self._force_cast is not None:
-            value = self._force_cast(value)
-        return self._struct.pack(value)
+        return self._struct.pack(self.encode_as_int(value))
 
     def decode_array(self, values):
         """ Decodes the SpiNNaker byte array into iterable of this type.
@@ -436,7 +398,4 @@
         :rtype: numpy array
         """
         return np.asarray(values, dtype="uint8").view(dtype="<{}{}".format(
-            self.numpy_decoding, self.numpy_decoding_size))
-=======
-        return self._struct.pack(self.encode_as_int(value))
->>>>>>> 36421216
+            self.numpy_decoding, self.numpy_decoding_size))