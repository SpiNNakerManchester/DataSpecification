from enum import Enum
import decimal
import struct


class DataType(Enum):
    """ Supported data types
        The first value is an identifier for the enum class;
        The second value is the size in bytes of the type;
        The third value is the minimum possible value for the type;
        The fourth value is the maximum possible value for the type;
        The fifth value is the scale of the input value to convert it in\
            integer;
        The sixth value is the pattern to use following the struct package\
            encodings to convert the data in binary format;
        The seventh value is the text description of the type.
    """
    UINT8 = (0,
             1,
             decimal.Decimal("0"),
             decimal.Decimal("255"),
             decimal.Decimal("1"),
             "B", False,
             "8-bit unsigned integer")
    UINT16 = (1,
              2,
              decimal.Decimal("0"),
              decimal.Decimal("65535"),
              decimal.Decimal("1"),
              "H", False,
              "16-bit unsigned integer")
    UINT32 = (2,
              4,
              decimal.Decimal("0"),
              decimal.Decimal("4294967295"),
              decimal.Decimal("1"),
              "I", False,
              "32-bit unsigned integer")
    UINT64 = (3,
              8,
              decimal.Decimal("0"),
              decimal.Decimal("18446744073709551615"),
              decimal.Decimal("1"),
              "Q", False,
              "64-bit unsigned integer")
    INT8 = (4,
            1,
            decimal.Decimal("-128"),
            decimal.Decimal("127"),
            decimal.Decimal("1"),
            "b", False,
            "8-bit signed integer")
    INT16 = (5,
             2,
             decimal.Decimal("-32768"),
             decimal.Decimal("32767"),
             decimal.Decimal("1"),
             "h", False,
             "16-bit signed integer")
    INT32 = (6,
             4,
             decimal.Decimal("-2147483648"),
             decimal.Decimal("2147483647"),
             decimal.Decimal("1"),
             "i", False,
             "32-bit signed integer")
    INT64 = (7,
             8,
             decimal.Decimal("-9223372036854775808"),
             decimal.Decimal("9223372036854775807"),
             decimal.Decimal("1"),
             "q", False,
             "64-bit signed integer")
    U88 = (8,
           2,
           decimal.Decimal("0"),
           decimal.Decimal("255.99609375"),
           decimal.Decimal("256"),
           "H", True,
           "8.8 unsigned fixed point number")
    U1616 = (9,
             4,
             decimal.Decimal("0"),
             decimal.Decimal("65535.9999847"),
             decimal.Decimal("65536"),
             "I", True,
             "16.16 unsigned fixed point number")
    U3232 = (10,
             8,
             decimal.Decimal("0"),
             decimal.Decimal("4294967295.99999999976716935634613037109375"),
             decimal.Decimal("4294967296"),
             "Q", True,
             "32.32 unsigned fixed point number")  # rounding problem for max
    S87 = (11,
           2,
           decimal.Decimal("-256"),
           decimal.Decimal("255.9921875"),
           decimal.Decimal("128"),
           "h", True,
           "8.7 signed fixed point number")
    S1615 = (12,
             4,
             decimal.Decimal("-65536"),
             decimal.Decimal("65535.999969482421875"),
             decimal.Decimal("32768"),
             "i", True,
             "16.15 signed fixed point number")
    S3231 = (13,
             8,
             decimal.Decimal("-4294967296"),
             decimal.Decimal("4294967295.9999999995343387126922607421875"),
             decimal.Decimal("2147483648"),
             "q", True,
             "32.31 signed fixed point number")  # rounding problem for max
    FLOAT_32 = (14,
                4,
                decimal.Decimal("-3.4028234e38"),
                decimal.Decimal("3.4028234e38"),
                decimal.Decimal("1"),
                "f", False,
                "32-bit floating point number")
    FLOAT_64 = (15,
                8,
                decimal.Decimal("-1.7976931348623157e+308"),
                decimal.Decimal("1.7976931348623157e+308"),
                decimal.Decimal("1"),
                "d", False,
                "64-bit floating point number")
    U08 = (16,
           1,
           decimal.Decimal("0"),
           decimal.Decimal("0.99609375"),
           decimal.Decimal("256"),
           "B", True,
           "0.8 unsigned fixed point number")
    U016 = (17,
            2,
            decimal.Decimal("0"),
            decimal.Decimal("0.999984741211"),
            decimal.Decimal("65536"),
            "H", True,
            "0.16 unsigned fixed point number")
    U032 = (18,
            4,
            decimal.Decimal("0"),
            decimal.Decimal("0.99999999976716935634613037109375"),
            decimal.Decimal("4294967296"),
            "I", True,
            "0.32 unsigned fixed point number")
    U064 = (19,
            8,
            decimal.Decimal("0"),
            decimal.Decimal(
                "0.9999999999999999999457898913757247782996273599565029"),
            decimal.Decimal("18446744073709551616"),
            "Q", True,
            "0.64 unsigned fixed point number")  # rounding problem for max
    S07 = (20,
           1,
           decimal.Decimal("-1"),
           decimal.Decimal("0.9921875"),
           decimal.Decimal("128"),
           "b", True,
           "0.7 signed fixed point number")
    S015 = (21,
            2,
            decimal.Decimal("-1"),
            decimal.Decimal("0.999969482421875"),
            decimal.Decimal("32768"),
            "h", True,
            "0.15 signed fixed point number")
    S031 = (22,
            4,
            decimal.Decimal("-1"),
            decimal.Decimal("0.99999999976716935634613037109375"),
            decimal.Decimal("2147483648"),
            "i", True,
            "0.32 signed fixed point number")
    S063 = (23,
            8,
            decimal.Decimal("-1"),
            decimal.Decimal(
                "0.9999999999999999998915797827514495565992547199130058"),
            decimal.Decimal("9223372036854775808"),
            "q", True,
            "0.63 signed fixed point number")  # rounding problem for max

    def __new__(cls, value, size, min_val, max_val, scale, struct_encoding,
<<<<<<< HEAD
                apply_scale, doc=""):
=======
                doc=""):
        # pylint: disable=protected-access, too-many-arguments
>>>>>>> a06da8af
        obj = object.__new__(cls)
        obj._value_ = value
        obj.__doc__ = doc
        obj.size = size
        obj.min = min_val
        obj.max = max_val
        obj.scale = scale
        obj.struct_encoding = struct_encoding
        obj._apply_scale = apply_scale
        if size == 1:
            struct_encoding += "xxx"
        elif size == 2:
            struct_encoding += "xx"
        obj._struct = struct.Struct("<" + struct_encoding)
        return obj

    def __init__(self, value, size, min_val, max_val, scale, struct_encoding,
<<<<<<< HEAD
                 apply_scale, doc=""):
=======
                 doc=""):
        # pylint: disable=too-many-arguments
>>>>>>> a06da8af
        self._value_ = value
        self.__doc__ = doc
        self.size = size
        self.min = min_val
        self.max = max_val
        self.scale = scale
        self.struct_encoding = struct_encoding
        self._apply_scale = apply_scale
        if size == 1:
            struct_encoding += "xxx"
        elif size == 2:
            struct_encoding += "xx"
        self._struct = struct.Struct("<" + struct_encoding)

    def encode(self, value):
        if self._apply_scale:
            value = int(decimal.Decimal(str(value)) * self.scale)
        return self._struct.pack(value)<|MERGE_RESOLUTION|>--- conflicted
+++ resolved
@@ -187,12 +187,8 @@
             "0.63 signed fixed point number")  # rounding problem for max
 
     def __new__(cls, value, size, min_val, max_val, scale, struct_encoding,
-<<<<<<< HEAD
                 apply_scale, doc=""):
-=======
-                doc=""):
         # pylint: disable=protected-access, too-many-arguments
->>>>>>> a06da8af
         obj = object.__new__(cls)
         obj._value_ = value
         obj.__doc__ = doc
@@ -210,12 +206,8 @@
         return obj
 
     def __init__(self, value, size, min_val, max_val, scale, struct_encoding,
-<<<<<<< HEAD
                  apply_scale, doc=""):
-=======
-                 doc=""):
         # pylint: disable=too-many-arguments
->>>>>>> a06da8af
         self._value_ = value
         self.__doc__ = doc
         self.size = size
