
class MemoryRegion(object):
    """ Memory region storage object

    """

    __slots__ = [
        # the write pointer position
        "_mem_pointer",

        # flag that states if the region is filled or not
        "_unfilled",

        # the amount of memory allocated to this dsg
        "_allocated_size",

        # the region address map????
        "_region_data",

        # the position in the memory where the writing is currently occurring
        "_write_pointer",

        # the max point where if written over, it will cause an error
        "_max_write_pointer"
    ]

    def __init__(self, memory_pointer, unfilled, size):
        """
        :param memory_pointer: the write pointer position
        :param unfilled: if the region needs to be filled when written
        :rtype: None
        :raise None: this method does not raise any known exception
        """
        self._mem_pointer = memory_pointer
        self._unfilled = unfilled
        self._allocated_size = size
        self._region_data = bytearray(size)
        self._write_pointer = 0
        self._max_write_pointer = 0

    @property
    def memory_pointer(self):
<<<<<<< HEAD
        """ The memory write pointer
=======
        """ the memory write pointer
>>>>>>> 33c05364

        :return: the memory pointer of the region
        :rtype: int
        :raise None: this method does not raise any known exception
        """
        return self._mem_pointer

    @property
    def allocated_size(self):
<<<<<<< HEAD
        """ The size of the region
=======
        """ the size of the region
>>>>>>> 33c05364

        :return: the size of the region
        :rtype: int
        :raise None: this method does not raise any known exception
        """
        return self._allocated_size

    @property
    def remaining_space(self):
        """ The maximum number of bytes that can be added to the region \
            starting at the current write location

        :return: the number of bytes in the region that are not yet written
        :rtype: int
        :raise None: this method does not raise any known exception
        """
        return self._allocated_size - self._mem_pointer

    @property
    def unfilled(self):
<<<<<<< HEAD
        """ Whether the region is unfilled
=======
        """ whether the region is filled
>>>>>>> 33c05364

        :return: True if the region needs to be filled when written
        :rtype: bool
        :raise None: this method does not raise any known exception
        """
        return self._unfilled

    @property
    def region_data(self):
        """ The container which holds the data written in this region

        :return: the region data container
        :rtype: bytearray
        :raise None: this method does not raise any known exception
        """
        return self._region_data

    @property
    def write_pointer(self):
        return self._write_pointer

    @write_pointer.setter
    def write_pointer(self, write_pointer):
        self._write_pointer = write_pointer
        self._max_write_pointer = max((
            self._write_pointer, self._max_write_pointer))

    @property
    def max_write_pointer(self):
        return self._max_write_pointer

    def increment_write_pointer(self, n_bytes):
        self._write_pointer += n_bytes
        self._max_write_pointer = max((
            self._write_pointer, self._max_write_pointer))<|MERGE_RESOLUTION|>--- conflicted
+++ resolved
@@ -40,11 +40,7 @@
 
     @property
     def memory_pointer(self):
-<<<<<<< HEAD
         """ The memory write pointer
-=======
-        """ the memory write pointer
->>>>>>> 33c05364
 
         :return: the memory pointer of the region
         :rtype: int
@@ -54,11 +50,7 @@
 
     @property
     def allocated_size(self):
-<<<<<<< HEAD
         """ The size of the region
-=======
-        """ the size of the region
->>>>>>> 33c05364
 
         :return: the size of the region
         :rtype: int
@@ -79,11 +71,7 @@
 
     @property
     def unfilled(self):
-<<<<<<< HEAD
         """ Whether the region is unfilled
-=======
-        """ whether the region is filled
->>>>>>> 33c05364
 
         :return: True if the region needs to be filled when written
         :rtype: bool
