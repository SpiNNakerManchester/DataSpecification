class MemoryRegion(object):
    """ Memory region storage object
    """

    __slots__ = [
        # the write pointer position
        "_mem_pointer",

        # flag that states if the region is filled or not
        "_unfilled",

        # the amount of memory allocated to this DSG
        "_allocated_size",

        # the region address map????
        "_region_data",

        # the position in the memory where the writing is currently occurring
        "_write_pointer",

        # the max point where if written over, it will cause an error
        "_max_write_pointer"
    ]

    def __init__(self, memory_pointer, unfilled, size):
        """
        :param memory_pointer: the write pointer position
        :param unfilled: if the region needs to be filled when written
        :rtype: None
        :raise None: this method does not raise any known exception
        """
        self._mem_pointer = memory_pointer
        self._unfilled = unfilled
        self._allocated_size = size
        self._region_data = bytearray(size)
        self._write_pointer = 0
        self._max_write_pointer = 0

    @property
    def memory_pointer(self):
        """ The memory write pointer

        :return: the memory pointer of the region
        :rtype: int
        :raise None: this method does not raise any known exception
        """
        return self._mem_pointer

    @property
    def allocated_size(self):
        """ The size of the region

        :return: the size of the region
        :rtype: int
        :raise None: this method does not raise any known exception
        """
        return self._allocated_size

    @property
    def remaining_space(self):
<<<<<<< HEAD
        """ The maximum number of bytes that can be added to the region \
            starting at the current write location
=======
        """ The amount of unused space in the region
>>>>>>> 84f41313

        :return: the number of bytes in the region that are not yet written
        :rtype: int
        :raise None: this method does not raise any known exception
        """
        return self._allocated_size - self._mem_pointer

    @property
    def unfilled(self):
<<<<<<< HEAD
        """ Whether the region is unfilled
=======
        """ Whether the region is filled
>>>>>>> 84f41313

        :return: True if the region needs to be filled when written
        :rtype: bool
        :raise None: this method does not raise any known exception
        """
        return self._unfilled

    @property
    def region_data(self):
        """ The container which holds the data written in this region

        :return: the region data container
        :rtype: bytearray
        :raise None: this method does not raise any known exception
        """
        return self._region_data

    @property
    def write_pointer(self):
        return self._write_pointer

    @write_pointer.setter
    def write_pointer(self, write_pointer):
        self._write_pointer = write_pointer
        self._max_write_pointer = max((
            self._write_pointer, self._max_write_pointer))

    @property
    def max_write_pointer(self):
        return self._max_write_pointer

    def increment_write_pointer(self, n_bytes):
        self._write_pointer += n_bytes
        self._max_write_pointer = max((
            self._write_pointer, self._max_write_pointer))<|MERGE_RESOLUTION|>--- conflicted
+++ resolved
@@ -58,12 +58,7 @@
 
     @property
     def remaining_space(self):
-<<<<<<< HEAD
-        """ The maximum number of bytes that can be added to the region \
-            starting at the current write location
-=======
-        """ The amount of unused space in the region
->>>>>>> 84f41313
+        """  The amount of unused space in the region
 
         :return: the number of bytes in the region that are not yet written
         :rtype: int
@@ -73,11 +68,7 @@
 
     @property
     def unfilled(self):
-<<<<<<< HEAD
-        """ Whether the region is unfilled
-=======
         """ Whether the region is filled
->>>>>>> 84f41313
 
         :return: True if the region needs to be filled when written
         :rtype: bool
