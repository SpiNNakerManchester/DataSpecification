"""
utility calls for interpreting bits of the dsg
"""

from data_specification import constants
from data_specification.data_specification_generator import \
    DataSpecificationGenerator
from spinn_storage_handlers.file_data_writer import FileDataWriter

import tempfile
import os
import threading

# used to stop file conflicts
_lock_condition = threading.Condition()


def get_region_base_address_offset(app_data_base_address, region):
<<<<<<< HEAD
    """
    helper method which finds the address of the of a given region for the dsg
=======
    """ Find the address of the of a given region for the dsg
>>>>>>> f72533be

    :param app_data_base_address: base address for the core
    :param region: the region id we're looking for
    """
    return (app_data_base_address +
            constants.APP_PTR_TABLE_HEADER_BYTE_SIZE + (region * 4))


def get_data_spec_and_file_writer_filename(
        processor_chip_x, processor_chip_y, processor_id,
        hostname, report_directory, write_text_specs,
        application_run_time_report_folder):
    """ Encapsulates the creation of the dsg writer and the file paths

    :param processor_chip_x: x-coordinate of the chip
    :type processor_chip_x: int
    :param processor_chip_y: y-coordinate of the chip
    :type processor_chip_y: int
    :param processor_id: The processor ID
    :type processor_id: int
    :param hostname: The hostname of the spinnaker machine
    :type hostname: str
    :param report_directory: the directory for the reports folder
    :type report_directory: file path
    :param write_text_specs:\
        True if a textual version of the specification should be written
    :type write_text_specs: bool
    :param application_run_time_report_folder:\
        The folder to contain the resulting specification files
    :type application_run_time_report_folder: str
    :return: the filename of the data writer and the data specification object
    :rtype str, DataSpecificationGenerator
    """

    binary_file_path = get_data_spec_file_path(
        processor_chip_x, processor_chip_y, processor_id, hostname,
        application_run_time_report_folder)
    data_writer = FileDataWriter(binary_file_path)

    # check if text reports are needed and if so initialise the report
    # writer to send down to dsg
    report_writer = None
    if write_text_specs:
        new_report_directory = os.path.join(
            report_directory, "data_spec_text_files")

        # uses locks to stop multiple instances of this writing the same
        # folder at the same time (os breaks down and throws exception
        # otherwise)
        _lock_condition.acquire()
        if not os.path.exists(new_report_directory):
            os.mkdir(new_report_directory)
        _lock_condition.release()

        file_name = "{}_dataSpec_{}_{}_{}.txt" \
            .format(hostname, processor_chip_x, processor_chip_y,
                    processor_id)
        report_file_path = os.path.join(new_report_directory, file_name)
        report_writer = FileDataWriter(report_file_path)

    # build the file writer for the spec
    spec = DataSpecificationGenerator(data_writer, report_writer)

    return data_writer.filename, spec


def get_data_spec_file_path(processor_chip_x, processor_chip_y,
                            processor_id, hostname,
                            application_run_time_folder):
    """ Gets the file path for storing the dsg data

    :param processor_chip_x: The x-coordinate of a chip
    :type processor_chip_x: int
    :param processor_chip_y: The y-coordinate of a chip
     :type processor_chip_y: int
    :param processor_id: The processor ID
    :type processor_id: int
    :param hostname: The hostname of the spinnaker machine
    :type hostname: str
    :return: the filename of the data writer and the data specification object
    :rtype str, DataSpecificationGenerator
    """

    if application_run_time_folder == "TEMP":
        application_run_time_folder = tempfile.gettempdir()

    binary_file_path = (
        application_run_time_folder + os.sep +
        "{}_dataSpec_{}_{}_{}.dat".format(
            hostname, processor_chip_x, processor_chip_y, processor_id))
    return binary_file_path<|MERGE_RESOLUTION|>--- conflicted
+++ resolved
@@ -16,12 +16,7 @@
 
 
 def get_region_base_address_offset(app_data_base_address, region):
-<<<<<<< HEAD
-    """
-    helper method which finds the address of the of a given region for the dsg
-=======
     """ Find the address of the of a given region for the dsg
->>>>>>> f72533be
 
     :param app_data_base_address: base address for the core
     :param region: the region id we're looking for
