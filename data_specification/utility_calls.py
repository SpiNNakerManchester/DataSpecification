""" utility calls for interpreting bits of the DSG
"""

<<<<<<< HEAD
import tempfile
import os
import threading
from .constants import APP_PTR_TABLE_HEADER_BYTE_SIZE
from .data_specification_generator import DataSpecificationGenerator
from spinn_storage_handlers import FileDataWriter
=======
import os
import threading
import tempfile
from spinn_storage_handlers import FileDataWriter
from .constants import APP_PTR_TABLE_HEADER_BYTE_SIZE
from .data_specification_generator import DataSpecificationGenerator
>>>>>>> 8c00a65d

# used to stop file conflicts
_lock_condition = threading.Condition()


def _mkdir(directory):
    # Guarded to stop us from hitting things twice internally; it's not
    # perfect since other processes could also happen along.
    with _lock_condition:
        try:
            if not os.path.exists(directory):
                os.mkdir(directory)
        except OSError:
            # Assume an external race beat us
            pass


def get_region_base_address_offset(app_data_base_address, region):
    """ Find the address of the of a given region for the DSG

    :param app_data_base_address: base address for the core
    :param region: the region ID we're looking for
    """
    return (app_data_base_address +
            APP_PTR_TABLE_HEADER_BYTE_SIZE + (region * 4))


_DAT_TMPL = "{}_dataSpec_{}_{}_{}.dat"
_RPT_TMPL = "{}_dataSpec_{}_{}_{}.txt"
_RPT_DIR = "data_spec_text_files"


def get_data_spec_and_file_writer_filename(
        processor_chip_x, processor_chip_y, processor_id,
        hostname, report_directory="TEMP", write_text_specs=False,
        application_run_time_report_folder="TEMP"):
    """ Encapsulates the creation of the DSG writer and the file paths

    :param processor_chip_x: x-coordinate of the chip
    :type processor_chip_x: int
    :param processor_chip_y: y-coordinate of the chip
    :type processor_chip_y: int
    :param processor_id: The processor ID
    :type processor_id: int
    :param hostname: The hostname of the SpiNNaker machine
    :type hostname: str
    :param report_directory: the directory for the reports folder
    :type report_directory: file path
    :param write_text_specs:\
        True if a textual version of the specification should be written
    :type write_text_specs: bool
    :param application_run_time_report_folder:\
        The folder to contain the resulting specification files; if 'TEMP'\
        then a temporary directory is used.
    :type application_run_time_report_folder: str
    :return: the filename of the data writer and the data specification object
    :rtype: tuple(str, \
        :py:class:`~data_specification.DataSpecificationGenerator`)
    """
    # pylint: disable=too-many-arguments
    if application_run_time_report_folder == "TEMP":
        application_run_time_report_folder = tempfile.gettempdir()

    data_writer = FileDataWriter(os.path.join(
        application_run_time_report_folder, _DAT_TMPL.format(
            hostname, processor_chip_x, processor_chip_y, processor_id)))

    # check if text reports are needed and if so initialise the report
    # writer to send down to DSG
    report_writer = None
    if write_text_specs:
        if report_directory == "TEMP":
            report_directory = tempfile.gettempdir()
        new_report_directory = os.path.join(report_directory, _RPT_DIR)
        _mkdir(new_report_directory)
        report_writer = FileDataWriter(
            os.path.join(new_report_directory, _RPT_TMPL.format(
                hostname, processor_chip_x, processor_chip_y, processor_id)))

    # build the file writer for the spec
    spec = DataSpecificationGenerator(data_writer, report_writer)

    return data_writer.filename, spec<|MERGE_RESOLUTION|>--- conflicted
+++ resolved
@@ -1,21 +1,12 @@
 """ utility calls for interpreting bits of the DSG
 """
 
-<<<<<<< HEAD
-import tempfile
-import os
-import threading
-from .constants import APP_PTR_TABLE_HEADER_BYTE_SIZE
-from .data_specification_generator import DataSpecificationGenerator
-from spinn_storage_handlers import FileDataWriter
-=======
 import os
 import threading
 import tempfile
 from spinn_storage_handlers import FileDataWriter
 from .constants import APP_PTR_TABLE_HEADER_BYTE_SIZE
 from .data_specification_generator import DataSpecificationGenerator
->>>>>>> 8c00a65d
 
 # used to stop file conflicts
 _lock_condition = threading.Condition()
